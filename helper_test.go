--- conflicted
+++ resolved
@@ -18,21 +18,16 @@
 	return partition.getMasterNode(clstr)
 }
 
-<<<<<<< HEAD
-func (clstr *Cluster) GetMasterNode(partition *Partition) (*Node, error) {
-	return clstr.getMasterNode(partition)
+func (ptn *Partition) GetMasterNode(cluster *Cluster) (*Node, error) {
+	return ptn.getMasterNode(cluster)
+}
+
+func (ptn *Partition) GetMasterProlesNode(cluster *Cluster) (*Node, error) {
+	return ptn.getMasterProlesNode(cluster)
 }
 
 // fillMinCounts will fill the connection pool to the minimum required
 // by the ClientPolicy.MinConnectionsPerNode
 func (nd *Node) ConnsCount() int {
 	return nd.connectionCount.Get()
-=======
-func (ptn *Partition) GetMasterNode(cluster *Cluster) (*Node, error) {
-	return ptn.getMasterNode(cluster)
-}
-
-func (ptn *Partition) GetMasterProlesNode(cluster *Cluster) (*Node, error) {
-	return ptn.getMasterProlesNode(cluster)
->>>>>>> 910557e6
 }