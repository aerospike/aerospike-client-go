// Copyright 2013-2014 Aerospike, Inc.
//
// Licensed under the Apache License, Version 2.0 (the "License");
// you may not use this file except in compliance with the License.
// You may obtain a copy of the License at
//
// http://www.apache.org/licenses/LICENSE-2.0
//
// Unless required by applicable law or agreed to in writing, software
// distributed under the License is distributed on an "AS IS" BASIS,
// WITHOUT WARRANTIES OR CONDITIONS OF ANY KIND, either express or implied.
// See the License for the specific language governing permissions and
// limitations under the License.

package aerospike

import (
	"net"
	"regexp"
	"strconv"
	"time"

	. "github.com/aerospike/aerospike-client-go/logger"
	. "github.com/aerospike/aerospike-client-go/types"
)

// Validates a Database server node
type nodeValidator struct {
	name       string
	aliases    []*Host
	address    string
	useNewInfo bool //= true
	cluster    *Cluster
}

// Generates a node validator
func newNodeValidator(cluster *Cluster, host *Host, timeout time.Duration) (*nodeValidator, error) {
	newNodeValidator := &nodeValidator{
		useNewInfo: true,
		cluster:    cluster,
	}

	if err := newNodeValidator.setAliases(host); err != nil {
		return nil, err
	}

	if err := newNodeValidator.setAddress(timeout); err != nil {
		return nil, err
	}

	return newNodeValidator, nil
}

func (ndv *nodeValidator) setAliases(host *Host) error {
	// IP addresses do not need a lookup
	ip := net.ParseIP(host.Name)
	if ip != nil {
		aliases := make([]*Host, 1)
		aliases[0] = NewHost(host.Name, host.Port)
		ndv.aliases = aliases
	} else {
		addresses, err := net.LookupHost(host.Name)
		if err != nil {
<<<<<<< HEAD
=======
			Logger.Error("HostLookup failed with error: ", err)
>>>>>>> aa369dfd
			return err
		}
		aliases := make([]*Host, len(addresses))
		for idx, addr := range addresses {
			aliases[idx] = NewHost(addr, host.Port)
		}
		ndv.aliases = aliases
	}
	Logger.Debug("Node Validator has %d nodes.", len(ndv.aliases))
	return nil
}

func (ndv *nodeValidator) setAddress(timeout time.Duration) error {
	for _, alias := range ndv.aliases {
		address := net.JoinHostPort(alias.Name, strconv.Itoa(alias.Port))
		conn, err := NewConnection(address, time.Second)
		if err != nil {
			return err
		}

		defer conn.Close()

		// need to authenticate
		if ndv.cluster.user != "" {
			command := newAdminCommand()
			if err := command.authenticate(conn, ndv.cluster.user, ndv.cluster.password); err != nil {
				// Socket not authenticated. Do not put back into pool.
				conn.Close()
				return err
			}
		}

		if err := conn.SetTimeout(timeout); err != nil {
			return err
		}

		infoMap, err := RequestInfo(conn, "node", "build")
		if err != nil {
			return err
		}
		if nodeName, exists := infoMap["node"]; exists {
			ndv.name = nodeName
			ndv.address = address

			// Check new info protocol support for >= 2.6.6 build
			if buildVersion, exists := infoMap["build"]; exists {
				v1, v2, v3, err := parseVersionString(buildVersion)
				if err != nil {
					Logger.Error(err.Error())
					return err
				}
				ndv.useNewInfo = v1 > 2 || (v1 == 2 && (v2 > 6 || (v2 == 6 && v3 >= 6)))
			}
		}
	}
	return nil
}

// parses a version string
var r = regexp.MustCompile(`(\d+)\.(\d+)\.(\d+).*`)

func parseVersionString(version string) (int, int, int, error) {
	vNumber := r.FindStringSubmatch(version)
	if len(vNumber) < 4 {
		return -1, -1, -1, NewAerospikeError(PARSE_ERROR, "Invalid build version string in Info: "+version)
	}
	v1, err1 := strconv.Atoi(vNumber[1])
	v2, err2 := strconv.Atoi(vNumber[2])
	v3, err3 := strconv.Atoi(vNumber[3])
	if err1 == nil && err2 == nil && err3 == nil {
		return v1, v2, v3, nil
	}
	Logger.Error("Invalid build version string in Info: " + version)
	return -1, -1, -1, NewAerospikeError(PARSE_ERROR, "Invalid build version string in Info: "+version)
}<|MERGE_RESOLUTION|>--- conflicted
+++ resolved
@@ -61,10 +61,7 @@
 	} else {
 		addresses, err := net.LookupHost(host.Name)
 		if err != nil {
-<<<<<<< HEAD
-=======
 			Logger.Error("HostLookup failed with error: ", err)
->>>>>>> aa369dfd
 			return err
 		}
 		aliases := make([]*Host, len(addresses))
