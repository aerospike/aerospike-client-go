--- conflicted
+++ resolved
@@ -137,8 +137,7 @@
 }
 
 func (cmd *touchCommand) Execute() Error {
-<<<<<<< HEAD
-	return cmd.execute(cmd, false)
+	return cmd.execute(cmd)
 }
 
 func (cmd *touchCommand) ExecuteGRPC(clnt *ProxyClient) Error {
@@ -181,7 +180,4 @@
 	}
 
 	return nil
-=======
-	return cmd.execute(cmd)
->>>>>>> 2f84c647
 }