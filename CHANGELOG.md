# Change History

<<<<<<< HEAD
## August 3 2018: v1.35.0

  * **New Features**

    - Support for external authentication (LDAP).
    - Support Map and List WriteFlags: `NoFail` and `Partial`.

  * **Changes**


  * **Improvements**

    - Adds `QueryPolicy.ServerSocketTimeout` and `QueryPolicy.FailOnClusterChange` for when the queries are automatically converted to scans.
    - Minor documentation improvements.

  * **Fixes**

    - Fixes minor unsigned length conversions for admin command.
=======
## August 29 2018: v1.34.2

  Fix release.

  * **Fixes**

    - Use pointer receiver for `AerospikeError.SetInDoubt` and `AerospikeError.MarkInDoubt`.
    - Remove unused variable in truncate test.

  * **Changes**

    - Add Go 1.11 to Travis' test versions.
    - Use the last error code in MaxRetries timeout errors for Go 1.11.
>>>>>>> f39dc791

## August 9 2018: v1.34.1

  Hot fix release. We recommend updating to this version asap, especially if you are using the Strong Consistency feature.

  * **Fixes**

    - Fixes an issue where a race condition was preventing the partition table to form correctly. (CLIENT-1028)

## July 17 2018: v1.34.0

  * **Changes**

    - Removed the LDT code completely.
    - Adds build tag `app_engine` for compatibility with Google's App Engine. Query Aggregate features are not available in this mode due to lua limitations.

  * **Improvements**

    - Document how to use AerospikeError type in the code.
    - Allow Task.OnComplete() to be listened to by multiple goroutines. Thanks to [HArmen](https://github.com/alicebob)

  * **Fixes**

    - Fixes an issue where `ClientPolicy.FailIfNotConnected` flag was not respected.
    - Fixes a merging issue for PartitionMap, and add a naive validation for partition maps. (CLIENT-1027)

## June 11 2018: v1.33.0

  * **New Features**

    - Adds `BatchPolicy.AllowPartialResults` flag to allow the batch command return partial records returned from the cluster.
    - Adds `INVERTED` flag to the `MapReturnType`. Take a look at INVERTED test in `cdt_map_test.go` to see how to use it.
    - Adds a lot of new Ordered Map and List operations and brings the client up to date with the latest server API.

  * **Changes**

    - Use the default values for `BasePolicy` in `BatchPolicy` to keep the behavior consistent with the older releases.

  * **Improvements**

    - Adds a recover to the tend goroutine to guarantee the client will recover from internal crashes.
    - Removes unneeded type casts.
    - Uses the new stat name for migrations check.

  * **Fixes**

    - Fixes TTL in `GetObject` and `BatchGetObject` reflection API.
    - Handle extension marker in List headers.

## March 15 2018: v1.32.0

  Major feature release.

  * **New Features**
  
    - Support for *Strong Consistency* mode in Aerospike Server v4. You will need to set the `policy.LinearizeRead` to `true`. Adds `AerospikeError.InDoubt()` method.
    - Set the resulting `Record.Key` value in Batch Operations to the Original User-Provided Key to preserve the original namespace/set/userValue and avoid memory allocation.

  * **Changes**

    - Does not retry on writes by default, and put a 100ms timeout on all transactions by default.
    - Changed some warn logs to debug level.
    - Add missing stats counters to improve statistics reports.
    - Uses sync.Once instead of sync.Mutex for `Connection.close` method.
    - Added `DefaultBufferSize` for initial buffer size for connections.

  * **Fixes**

    - Fix the tests for object marshalling to account for monotonic time in Go v1.8+.
    - Stops the ongoing tends on initial connection errors.


## November 29 2017: v1.31.0

  Feature release.

  * **New Features**
  
    - Support for newer Batch Protocol. Add `BatchGetComplex` for complex batch queries. Old batch API upgraded to automatically support the new protocol under the hood, unless `BatchPolicy.UseBatchDirect` flag is set to `true`.

  * **Changes**

    - Renames ResultCode `NO_XDS` to `ALWAYS_FORBIDDEN`.
    - Makes `SERVER_NOT_AVAILABLE` a client generated error.

## October 12 2017: v1.30.0

  Fix and improvements release.

  * **Changes**

    - Deprecated LDTs and removed them from the official build.
    - Change supported go versions to 1.7+ due to gopher-lua requiring `Context`.

  * **Improvements**

    - Get socket timeout once per command execution, do not redefine err var in command execution loop. PR #211, thanks to [Maxim Krasilnikov](https://github.com/chapsuk)
    - Allow running a UDF on a specific node only.
    - Close cluster only once. PR #208, thanks to [Jun Kimura](https://github.com/bluele)
    - Use actual cluster name in tests instead of assuming `null`.
    - Check for the type of error as well in Duplicate Index Creation.
    - Update description for error code 21. PR #207, thanks to [Maxim Krasilnikov](https://github.com/chapsuk)

## September 5 2017: v1.29.0

  Feature and improvements release.

  * **New Features**

    - Added `ListIncrementOp` to the CDT list operations.
    - Added `SEQUENCE` to replica policies.

  * **Improvements**

    - Tweaked node removal algorithm to cover more corner cases.
    - Make `predExp` interface public. Closes issue #205.
    - Added more stats to the `Client.Stats()`.

## August 17 2017: v1.28.0

  Feature, Performance improvements and bug fix release.

  * **New Features**

    - Added `Client.Stats()` method to get client's internal statistics.
    - Added `Policy.SocketTimeout` to differentiate between network timeouts and the total transaction timeouts.
    - Support `policy.IncludeBinData` for queries. Only for servers that support this feature.
    - Minor documentation updates.
    - Return key not found exception (instead of returning nil record) for Operate() command where operations include a write.

  * **Improvements**

    - Close the tend connection when closing node connections.
    - Added Connection finalizer to make sure all connections are closed eventually.
    - Automatically retry failed info requests on async tasks before returning an error.
    - Updated build instructions for the benchmark tool.
    - Make digest_modulo test deterministic.
    - Relax predexp_modulo test a bit to avoid occasional failures.

  * **Fixes**

    - Indirect CAS ops to prevent the compiler from optimizing them out.
    - Return errors instead of nil.

## April 25 2017: v1.27.0

  Feature, Performance improvements and bug fix release.

  * **New Features**

    - Added `BatchGetObjects` method.
    - Added Exponential Backoff by introducing `BasePolicy.SleepMultiplier`. Only Values > 1.0 are effective. PR #192, thanks to [Venil Noronha](https://github.com/venilnoronha)

  * **Improvements**

    - Packer tries to see if it can use generic data types before using reflection.
    - Operations, including CDTs do not allocate a buffer anymore, unless reused.

  * **Incompatible changes**:
    - `BinName` and `BinValue` are not exported in `Operation` anymore. These fields shouldn't have been used anyway since `Operation`s used to cache their internal command.

  * **Fixes**

    - Documentation Fixes. Thanks to [Nassor Paulino da Silva](https://github.com/nassor) and [HArmen](https://github.com/alicebob)


## April 5 2017: v1.26.0

  Feature, Performance improvements and bug fix release.

  * **New Features**

    - Predicate API is supported (for server v3.12+)
    - Added `Truncate` method to quickly remove all data from namespaces or sets (for server v3.12+).
    - Support `ScanPolicy.ServerSocketTimeout` (for server v3.12+).
    - Support `ClientPolicy.IgnoreOtherSubnetAliases` to ignore hosts from other subnets. PR #182, thanks to [wedi-dev](https://github.com/wedi-dev)

  * **Improvements**

    - Added a lot of predefined generic slice and map types in `NewValue` method to avoid hitting reflection as much as possible.
    - Fix `go vet` complaints.

  * **Fixes**

    - Allow streaming commands (scan/query/aggregation) to retry unless the error occurs during parsing of the results. Fixes issue #187
    - Use `net.JoinHostPort` to concatinate host and port values instead of doing it directly. Fixes some issues in IPv6 connection strings.
    - Improved initial Tend run.
    - Fixes `cluster-name` checking bug.

## March 8 2017: v1.25.1

  Hot fix release. Updating the client is recommended.

  * **Fixes**

    - Fixed an issue where errors in Scan/Query unmarshalling would be duplicated and could cause a deadlock.

## February 28 2017: v1.25.0

  Performance improvements and fix release.

  * **Improvements**

    - Check tend duration and compare it to tend interval, and warn the user if tend takes longer than tend interval.
    - Seed the cluster concurrently, and return as soon as any of the seeds is validated.
    - Tend the cluster concurrently. Allows use of very big clusters with no delay.
    - Partitions the connection queue to avoid contention.
    - Cluster partition map is merged from all node fragments and updated only once per tend to reduce contention to absolute minimum.

  * **Fixes**

    - Fixed an issue where a valid but unreachable seed could timeout and stall connecting and tending the cluster..
    - Fix result code comments.

## January 11 2017: v1.24.0

  Minor feature and fix release.

  * **New Features**

    - TLS/SSL connections are now officially supported.
    - Added Role/Privilege API.

  * **Improvements**

    - Return a client-side error when no ops are passed to the operate command.
    - Export error attribute in `NodeError`
    - Do not attempt to refresh peers if it is not supported by the nodes.

  * **Fixes**

    - Use namespace default-ttl for tests instead of assuming 30d
    - Always drain scan connections after parsing the records.
    - Fix panic in GetObject() if all bins in result is nil. PR #172, thanks to [Hamper](https://github.com/hamper)
    - Fix WritePolicy usage with UDF. PR #174, thanks to [Bertrand Paquet](https://github.com/bpaquet)
    - Close connection right when it has an io error and don't wait for the caller.

## December 20 2016 : v1.23.0

  Minor feature and fix release.

  * **New Features**

    - Exposes the internal `client.Cluster` object to the users.
    - Added New API for high-performance complex data type packing, and removed the old API.

  * **Improvements**

    - Only update the partition map if the partition generatio has changed.
    - Use tend connection for user management commands.
    - Marks LargeList as deprecated. Use CDT methods instead.
    - Always validate the message header to avoid reading the remainder of other command buffers.
    - Removes GeoJson from key helper.
    - Improves tend algorthm to allow complete disconnection from the cluster if none of the clusters are accessible.
    - `PutObject` method will now accept objects as well. PR #156, thanks to [Sarath S Pillai](https://github.com/sarathsp06)

  * **Fixes**

    - Do not attemp to add a node which were unaccessible to avoid panic.
    - Fix invalid connectionCount. PR #168, thanks to [Jun Kimura](https://github.com/bluele)
    - Fixes minor bug that didn't return the error on reading from the connection during scans.

## November 29 2016 : v1.22.0

  Hot fix release. Please upgrade if you have been using other aerospike clients with your database parallel to Go.

  * **Fixes**

    - Fixes an issue where short strings in Lists and Maps wouldn't unpack correctly. Resolves #161.

## November 16 2016 : v1.21.0

  Minor fix release.

  * **New Features**

    - Added new constants for expiration in `WritePolicy`: `TTLServerDefault`, `TTLDontExpire`, `TTLDontUpdate`

  * **Improvements**

    - Corrects typos in the code. PR #142, thanks to [Muyiwa Olurin ](https://github.com/muyiwaolurin)
    - Use the tend connection for `RequestInfo` commands.

  * **Fixes**

    - Fixes an issue where TTL values were calcualted wrongly when they were set not to expire.
    - Fixes an issue where `PutObjects` would marshal `[]byte` to `List` in database. PR #152, thanks to [blide](https://github.com/blide)
    - Fixes an issue where `Recordset` could leak goroutines. PR #153, thanks to [Deepak Prabhakara](https://github.com/deepakprabhakara)

## October 25 2016 : v1.20.0

  Major improvements release. There has been major changes in the library. Please test rigorously before upgrading to the new version.

  * **New Features**

    - Let user define the desired tag for bin names in structs using `SetAerospikeTag` function.
    - Added `as_performance` build tag to avoid including the slow convenience API which uses reflections in the client code.
      To use this feature, you should include -tags="as_performance" when building your project.

      *NOTICE*: Keep in mind that your code may not compile using this flag. That is by design.

  * **Improvements**

    - Added special packer for map[string]interface{} in `NewValue` method.
    - Avoid allocating memory for Map and List values.
    - Allocate commands on the stack to avoid heap allcations.
    - Avoid allocating memory for `packer`.
    - Avoid Allocating memory in computeHash for keys.
    - Avoid allocating memory in Ripe160MD digest.
    - Removed BufferPool and moved buffers to `Connection` objects to remove lock contention.
    - Added `ListIter` and `MapIter` interfaces to support passing Maps and Lists to the client without using reflection.

## October 14 2016 : v1.19.0

  Major feature and improvement release.

  * **New Features**

    * Support TLS secured connections. (Feature will be supported in coming server releases.)

    * Support IPv6 protocol. Supported by Aerospike Server 3.10+.

    * Support `cluster-name` verification. Supported by Aerospike Server 3.10+.

    * Support new peers info protocol. Supported by Aerospike Server 3.10+.

  * **Improvements**

    * Will retry the operation even when reading from the buffer. Set `Policy.MaxRetries = 0` to avoid this behavior. PR #143, thanks to [Hector Jusforgues](https://github.com/hectorj)

    * Much improved cluster management algorithm. Will now handle the case where multiple nodes go down simultaneously, still protecting against split brain rogue nodes.

  * **Fixes**

    * Try all alias IPs in node validator. Resolves #144.

    * Updated job status check for execute tasks.

## August 19 2016 : v1.18.0

  Minor improvements release.

  * **New Features**

    * Support 'Durable Deletes' for the next version of Aerospike Server Enterprise.

  * **Improvements**

    * Don't run tests for features that are not supported by the server.

    * Added new server error codes.


## July 27 2016 : v1.17.1

  Minor improvements release.

  * **Improvements**

    * Add `TaskId()` method for `Recordset`.

    * Cleanup indexes after test cases.

    * Keep connections on recoverable server errors.

    * Return the error on unexpected keys in `BatchCommandGet/Header`.

    * Use the same client object in tests and support using replicas on travis.

## July 19 2016 : v1.17.0

  Major feature and improvement release.

  * **New Features**

    * Client now supports distributing reads from Replicas using `ClientPolicy.RequestProleReplicas` and `Policy.ReplicaPolicy`

  * **Improvements**

    * `Cluster.GetConnection` will now retry to acquire a connection until timeout.

    * `Client.DropIndex` method now blocks until all nodes report the index is dropped.

    * Async tasks like `CreateIndex` will retry a few times before deciding a non-existing job means it has finished.

    * Don't use math.MaxInt64, it breaks 32-bit builds. PR #139, thanks to [Cameron Sparr](https://github.com/sparrc)

  * **Fixes**

    * Maps with 0 elements will automatically shortcut to unordered empty maps.

    * Return the error in BatchCommandGet on parse error.

## June 28 2016 : v1.16.3

  Major bugfix release. Update recommended.

  * **Improvements**

    * Skip LDT tests if LDT is not enabled.

    * Returns last error after all retry attempts to run a command are exhausted.

    * Reserves a connection for tend operation to avoid dropping a node when high load prevents acquiring a proper connection.

    * Added Finalizers to `Client` and `Recordset`. Both will be automatically closed by the GC.

  * **Fixes**

    * Fixes an issue where `services-alternate` wasn't used in `Node.addFriends()` when instructed so in the policy.

    * Fixes an issue where object metadata wasn't cached if `QueryObjects` was called before `PutObject`.

    * Fixes an issue where idle connections were not dropped.

    * Fixes an issue where requested buffer sizes were not guarded against negative numbers.

## June 7 2016 : v1.16.2

  Minor bugfix release.

  * **Fixes**

    * Fixes an issue where empty unordered maps were confused with CDT maps.

## June 6 2016 : v1.16.1

  Minor bugfix release.

  * **Fixes**

    * Fixes an issue where complex maps and lists weren't unmarshalled correctly in `GetObject` method.

## June 2 2016 : v1.16

  Major feature and improvements release.

  > NOTICE: Due to the relatively extensive code overhaul, upgrade with caution.

  * **New Features**

    * Added CDT Ordered Map API. (Requires server v3.8.3+)

  * **Improvements**

    * Removed mutexes from `Cluster` and `Node` code.

    * Improved code quality using various linters.

## May 27 2016 : v1.15

  Minor fixes and improvements release.

  * **Fixes**

    * Fixed an issue where unmarshalling embedded structs and pointers didn't work properly if they were tagged.

## May 16 2016 : v1.14

  Minor fixes and improvements release.

  * **Fixes**

    * Fixed an issue in which go-routines were leaked in `Results()` method of `Recordset` on cancellation. Based on PR #128, thanks to [Noel Cower](https://github.com/nilium)

    * Fixed issues regarding leaked goroutines in `Cluster.WaitTillStablized()`, `Cluster.MigrationInProgress()`, and `Cluster.WaitUntillMigrationIsFinished()` methods. PR #126, thanks to [Anton](https://github.com/yiiton)

  * **Improvements**

    * Improved cluster `tend()` logic.

    * Added `Recordset.Read()` method.

    * Minor fixes in docs and code formatting. Thanks to [Andrew Murray](https://github.com/radarhere) and [Erik Dubbelboer](https://github.com/erikdubbelboer)

## April 1 2016 : v1.13

  Minor features and improvements release.

  * **New Features**

    * Added `NewGeoWithinRegionForCollectionFilter`, `NewGeoRegionsContainingPointForCollectionFilter`, `NewGeoWithinRadiusForCollectionFilter` for queries on collection bins.

  * **Fixes**

    * Fixed an issue in which bounded byte arrays were silently being dropped as map keys.

  * **Improvements**

    * Removed and fixed unused assignments and variables.

    * Fixed typos in the comments.

    * Minor changes and formatting. PR #124, thanks to [Harmen](https://github.com/alicebob)

## March 8 2016 : v1.12

  Minor features and improvements release.

  * **New Features**

    * Support Metadata in struct tags to fetch TTL and Generation via `GetObject`.
    Notice: Metadata attributes in an struct are considered transient, and won't be persisted.

    Example:
    ```go
    type SomeStruct struct {
      TTL  uint32         `asm:"ttl"` // record time-to-live in seconds
      Gen  uint32         `asm:"gen"` // record generation
      A    int
      Self *SomeStruct
    }

    key, _ := as.NewKey("ns", "set", value)
    err := client.PutObject(nil, key, obj)
    // handle error here

    rObj := &OtherStruct{}
    err = client.GetObject(nil, key, rObj)
    ```

    * GeoJSON support in Lists and Maps

  * **Improvements**

    * Use `ClientPolicy.timeout` for connection timeout when refreshing nodes

    * Added new server error codes

    * Protect RNG pool against low-precision clocks during init

    * Better error message distingushing between timeout because of reaching deadline and exceeding maximum retries

  * **Fixes**

    * Fixed object mapping cache for anonymous structs. PR #115, thanks to [Moshe Revah](https://github.com/zippoxer)

    * Fixed an issue where `Execute()` method wasn't observing the `SendKey` flag in Policy.

## February 9 2016 : v1.11

  Minor features and improvements release.

  * **New Features**

      * Can now use `services-alternate` for cluster tend.

      * New CDT List API: `ListGetRangeFromOp`, `ListRemoveRangeFromOp`, `ListPopRangeFromOp`

  * **Improvements**

      * Improves marshalling of data types into and out of the Lua library and avoids marshalling values before they are needed.

      * Returns error for having more than one Filter on client-side to avoid confusion.

      * Increases default `ClientPolicy.Timeout` and return a meaningful error message when the client is not fully connected to the cluster after `waitTillStabilized` call

## January 13 2016 : v1.10

  Major release. Adds Aggregation.

  * **New Features**

    * Added `client.QueryAggregate` method.

      * For examples regarding how to use this feature, look at the examples directory.

      * You can find more documentation regarding the [Aggregation Feature on Aerospike Website](http://www.aerospike.com/docs/guide/aggregation.html)

  * **Improvements**

    * Improve Query/Scan performance by reading from the socket in bigger chunks

## December 14 2015 : v1.9

  Major release. Adds new features.

  * **New Features**

    * Added CDT List operations.

    * Added `NewGeoWithinRadiusFilter` filter for queries.

  * **Changes**

    * Renamed `NewGeoPointsWithinRegionFilter` to `NewGeoWithinRegionFilter`

## December 1 2015 : v1.8

  Major release. Adds new features and fixes important bugs.

  * **New Features**

    * Added `ScanAllObjects`, `ScanNodeObjects`, `QueryObjects` and `QueryNodeObjects` to the client, to facilitate automatic unmarshalling of data similar to `GetObject`.

      * NOTICE: This feature and its API are experimental, and may change in the future. Please test your code throughly, and provide feedback via Github.

    * Added `ScanPolicy.IncludeLDT` option (Usable with yet to be released server v 3.7.0)

    * Added `LargeList.Exist` method.

  * **Improvements**

    * Makes Generation and Expiration values consistent for WritePolicy and Record.

      * NOTICE! BREAKING CHANGE: Types of `Record.Generation` and `Record.Expiration`, and also `WritePolicy.Generation` and `WritePolicy.Expiration` have changed, and may require casting in older code.

    * Refactor tools/asinfo to be more idiomatic Go. PR #86, thanks to [Tyler Gibbons](https://github.com/Kavec)

    * Many documentation fixes thanks to [Charl Matthee](https://github.com/charl) and [Tyler Gibbons](https://github.com/Kavec)

  * **Fixes**

    * Changed the `KeepConnection` logic from black-list to white-list, to drop all

    * Fix RemoveNodesCopy logic error.

    * Add missing send on recordset Error channel. PR #99, thanks to [Geert-Johan Riemer](https://github.com/GeertJohan)

    * Fix skipping of errors/records in (*recordset).Results() select after cancellation. PR #99, thanks to [Geert-Johan Riemer](https://github.com/GeertJohan)

## October 16 2015 : v1.7

  Major release. Adds new features and fixes important bugs.

  * **New Features**

    * Added support for Geo spatial queries.

    * Added support for creating indexes on List and Map bins, and querying them.

    * Added support for native floating point values.

    * Added `ClientPolicy.IpMap` to use IP translation for alias recognition. PR #81, Thanks to [Christopher Guiney](https://github.com/chrisguiney)

  * **Improvements**

    * Cosmetic change to improve code consistency for `PackLong` in `packer.go`. PR #78, Thanks to [Erik Dubbelboer](https://github.com/ErikDubbelboer)

  * **Fixes**

    * Fixes an issue when the info->services string was malformed and caused the client to panic.

    * Fixes an issue with unmarshalling maps of type map[ANY]struct{} into embedded structs.

    * Fixes issue with unmarshalling maps of type map[ANY]struct{} into embedded structs.

    * Fixes an issue with bound checking. PR #85, Thanks to [Tait Clarridge](https://github.com/oldmantaiter)

    * Fixes aa few typos in the docs. PR #76, Thanks to [Charl Matthee](https://github.com/charl)

## August 2015 : v1.6.5

  Minor maintenance release.

  * **Improvements**

    * Export `MaxBufferSize` to allow tweaking of maximum buffer size allowed to read a record. If a record is bigger than this size (e.g: A lot of LDT elements in scan), this setting wil allow to tweak the buffer size.

## July 16 2015 : v1.6.4

  Hot fix release.

  * **Fixes**

    * Fix panic when a scan/query fails and the connection is not dropped.

## July 9 2015 : v1.6.3

  Minor fix release.

  * **Improvements**

    * Improved documentation. PR #64 and #68. Thanks to [Geert-Johan Riemer](https://github.com/GeertJohan)

  * **Fixes**

    * Fix a bunch of golint notices. PR #69, Thanks to [Geert-Johan Riemer](https://github.com/GeertJohan)

    * Connection.Read() total bytes count on error. PR #71, Thanks to [Geert-Johan Riemer](https://github.com/GeertJohan)

    * Fixed a race condition on objectMappings map. PR #72, Thanks to [Geert-Johan Riemer](https://github.com/GeertJohan)

    * Fixed a few uint -> int convertions.

## June 11 2015 : v1.6.2

  Minor fix release.

  * **Improvements**

    * Improved documentation. Replaced all old API references regarding Recordset/Query/Scan to newer, more elegant API.

  * **Fixes**

    * Fixed an issue where erroring out on Scan would result a panic.

    * Fixed an issue where `Statement.TaskId` would be negative. converted `Statement.TaskId` to `uint64`

## June 9 2015 : v1.6.1

  Minor fix release.

  * **Fixes**

    * Fixed an issue where marshaller wouldn't marshal some embedded structs.

    * Fixed an issue where querying/scanning empty sets wouldn't drain the socket before return.

## May 30 2015 : v1.6.0

  There's an important performance regression bug fix in this release. We recommend everyone to upgrade.

  * **New Features**

    * Added New LargeList API.

      * NOTICE! BREAKING CHANGE: New LargeList API on the Go Client uses the New API defined on newer server versions. As Such, it has changed some signatures in LargeList.

  * **Fixes**

    * Fixed an issue where connections where not put back to the pool on some non-critical errors.

    * Fixed an issue where Object Unmarshaller wouldn't extend a slice.

    * Decode RegisterUDF() error message from base64

    * Fixed invalid connection handling on node connections (thanks to @rndive)

## May 15 2015 : v1.5.2

  Hotfix release.

  * **Fixes**

    * Fixed a branch-merge mistake regarding error handling during connection authentication.

## May 15 2015 : v1.5.1

  Major maintenance release.

  NOTICE: All LDTs on server other than LLIST have been deprecated, and will be removed in the future. As Such, all API regarding those features are considered deprecated and will be removed in tandem.

  * **Improvements**

    * Introduces `ClientPolicy.IdleTimeout` to close stale connections to the server. Thanks to Mário Freitas (@imkira). PR #57

    * Use type alias instead of struct for NullValue.

    * Removed workaround regarding filtering bin names on the client for `BatchGet`. Issue #60

  * **Fixes**

    * Fixed a few race conditions.

    * Fixed #58 regarding race condition accessing `Cluster.password`.

    * Fixed minor bugs regarding handling of nulls in structs for `GetObj()` and `PutObj()`.

    * Fixed a bug regarding setting TaskIds on the client.

  * ** Other Changes **

    * Removed deprecated `ReplaceRoles()` method.

    * Removed deprecated `SetCapacity()` and `GetCapacity()` methods for LDTs.

## April 13 2015 : v1.5.0

  This release includes potential BREAKING CHANGES.

  * **New Features**

    * Introduces `ClientPolicy.LimitConnectionsToQueueSize`. If set to true, the client won't attemp to create new connections to the node if the total number of pooled connections to the node is equal or more than the pool size. The client will retry to poll a connection from the queue until a timeout occurs. If no timeout is set, it will only retry for ten times.

  * **Improvements**

    * BREAKING CHANGE: |
                        Uses type aliases instead of structs in several XXXValue methods. This removes a memory allocation per `Value` usage.
                        Since every `Put` operation uses at list one value object, this has the potential to improve application performance.
                        Since the signature of several `NewXXXValue` methods have changed, this might break some existing code if you have used the value objects directly.

    * Improved `Logger` so that it will accept a generalized `Logger` interface. Any Logger with a `Printf(format string, values ...interface{})` method can be used. Examples include Logrus.

    * Improved `Client.BatchGet()` performance.

  * **Fixes**

    * Bin names were ignored in BatchCommands.

    * `BatchCommandGet.parseRecord()` returned wrong values when `BinNames` was empty but not nil.

## March 31 2015 : v1.4.2

  Maintenance release.

  * **Improvements**

    * Replace channel-based queue system with a lock-based algorithm.
    * Marshaller now supports arrays of arbitrary types.
    * `Client.GetObject()` now returns an error when the object is not found.
    * Partition calculation uses a trick that is twice as fast.

  * **Improvements**

    * Unpacking BLOBs resulted in returning references to pooled buffers. Now copies are returned.

## March 12 2015 : v1.4.1

  This is a minor release to help improve the compatibility of the client on Mac OS, and to make cross compilation easier.

  * **Improvements**

    * Node validator won't call net.HostLookup if an IP is passed as a seed to it.

## Feb 17 2015 : v1.4.0

  This is a major release, and makes using the client much easier to develop applications.

  * **New Features**

    * Added Marshalling Support for Put and Get operations. Refer to [Marshalling Test](client_object_test.go) to see how to take advantage.
    Same functionality for other APIs will follow soon.
    Example:
    ```go
    type SomeStruct struct {
      A    int            `as:"a"`  // alias the field to a
      Self *SomeStruct    `as:"-"`  // will not persist the field
    }

    type OtherStruct struct {
      i interface{}
      OtherObject *OtherStruct
    }

    obj := &OtherStruct {
      i: 15,
      OtherObject: OtherStruct {A: 18},
    }

    key, _ := as.NewKey("ns", "set", value)
    err := client.PutObject(nil, key, obj)
    // handle error here

    rObj := &OtherStruct{}
    err = client.GetObject(nil, key, rObj)
    ```

    * Added `Recordset.Results()`. Consumers of a recordset do not have to implement a select anymore. Instead of:
    ```go
    recordset, err := client.ScanAll(...)
    L:
    for {
      select {
      case r := <-recordset.Record:
        if r == nil {
          break L
        }
        // process record here
      case e := <-recordset.Errors:
        // handle error here
      }
    }
    ```

    one should only range on `recordset.Results()`:

    ```go
    recordset, err := client.ScanAll(...)
    for res := range recordset.Results() {
      if res.Err != nil {
        // handle error here
      } else {
        // process record here
        fmt.Println(res.Record.Bins)
      }
    }
    ```

    Use of the old pattern is discouraged and deprecated, and direct access to recordset.Records and recordset.Errors will be removed in a future release.

  * **Improvements**

    * Custom Types are now allowed as bin values.

## Jan 26 2015 : v1.3.1

  * **Improvements**

    * Removed dependency on `unsafe` package.

## Jan 20 2015 : v1.3.0

  * **Breaking Changes**

    * Removed `Record.Duplicates` and `GenerationPolicy/DUPLICATE`

  * **New Features**

    * Added Security Features: Please consult [Security Docs](https://www.aerospike.com/docs/guide/security.html) on Aerospike website.

      * `ClientPolicy.User`, `ClientPolicy.Password`
      * `Client.CreateUser()`, `Client.DropUser()`, `Client.ChangePassword()`
      * `Client.GrantRoles()`, `Client.RevokeRoles()`, `Client.ReplaceRoles()`
      * `Client.QueryUser()`, `Client.QueryUsers`

    * Added `Client.QueryNode()`

    * Added `ClientPolicy.TendInterval`

  * **Improvements**

    * Cleaned up Scan/Query/Recordset concurrent code

  * **Fixes**

      * Fixed a bug in `tools/cli/cli.go`.

      * Fixed a bug when `GetHeaderOp()` would always translate into `GetOp()`

## Dec 29 2014: v1.2.0

  * **New Features**

    * Added `NewKeyWithDigest()` method. You can now create keys with custom digests, or only using digests without
      knowing the original value. (Useful when you are getting back results with Query and Scan)

## Dec 22 2014

  * **New Features**

    * Added `ConsistencyLevel` to `BasePolicy`.

    * Added `CommitLevel` to `WritePolicy`.

    * Added `LargeList.Range` and `LargeList.RangeThenFilter` methods.

    * Added `LargeMap.Exists` method.

  * **Improvements**

    * We use a pooled XORShift RNG to produce random numbers in the client. It is FAST.

## Dec 19 2014

  * **Fixes**

    * `Record.Expiration` wasn't converted to TTL values on `Client.BatchGet`, `Client.Scan` and `Client.Query`.

## Dec 10 2014

  * **Fixes**:

    * Fixed issue when the size of key field would not be estimated correctly when WritePolicy.SendKey was set.

## Nov 27 2014

  Major Performance Enhancements. Minor new features and fixes.

  * **Improvements**

    * Go client is much faster and more memory efficient now.
      In some workloads, it competes and wins against C and Java clients.

    * Complex objects are now de/serialized much faster.

  * **New Features**

    * Added Default Policies for Client object.
      Instead of creating a new policy when the passed policy is nil, default policies will be used.

## Nov 24 2014

  * **Fixes**:

    * Fixed issue when WritePolicy.SendKey = true was not respected in Touch() and Operate()

## Nov 22 2014

  Hotfix in unpacker. Update strongly recommended for everyone using Complex objects, LDTs and UDFs.

  * **Fixes**:

    * When Blob, ByteArray or String size has a bit sign set, unpacker reads it wrong.
        Note: This bug only affects unpacking of these objects. Packing was unaffected, and data in the database is valid.

## Nov 2 2014

  Minor, but very impoortant fix.

  * **Fixes**:

    * Node selection in partition map was flawed on first refresh.

  * **Incompatible changes**:

    * `Expiration` and `Generation` in `WritePolicy` are now `int32`
    * `TaskId` in `Statement` is now always set in the client, and is `int64`

  * **New Features**:

    * float32, float64 and bool are now supported in map and array types

## Oct 15 2014 (Beta 2)

  * **Hot fix**:

    * Fixed pack/unpack for uint64

## Aug 20 2014 (Beta 1)

  Major changes and improvements.

  * **New Features**:

    * Added client.Query()
    * Added client.ScanNode()/All()
    * Added client.Operate()
    * Added client.CreateIndex()
    * Added client.DropIndex()
    * Added client.RegisterUDF()
    * Added client.RegisterUDFFromFile()
    * Added client.Execute()
    * Added client.ExecuteUDF()
    * Added client.BatchGet()
    * Added client.BatchGetHeader()
    * Added client.BatchExists()
    * Added LDT implementation
    * Added `Node` and `Key` references to the Record

  * **Changes**:

    * Many minor and major bug fixes
    * Potentially breaking change: Reduced Undocumented API surface
    * Fixed a few places where error results were not checked
    * Breaking Change: Convert Key.namespace & Key.setName from pointer to string; affects Key API
    * Renamed all `this` receivers to appropriate names
    * Major performance improvements (~2X improvements in speed and memory consumption):
      * better memory management for commands; won't allocate if capacity is big enough
      * better hash management in key; avoids two redundant memory allocs
      * use a buffer pool to reduce GC load
      * fine-grained, customizable and deterministic buffer pool implementation for command

    * Optimizations for Key & Digest
      * changed digest implementation, removed an allocation
      * Added RIPEMD160 hash files from crypto to lib
      * pool hash objects

    * Various Benchmark tool improvements
      * now profileable using localhost:6060
      * minor bug fixes

## Jul 26 2014 (Alpha)

  * Initial Release.<|MERGE_RESOLUTION|>--- conflicted
+++ resolved
@@ -1,6 +1,5 @@
 # Change History
 
-<<<<<<< HEAD
 ## August 3 2018: v1.35.0
 
   * **New Features**
@@ -19,7 +18,7 @@
   * **Fixes**
 
     - Fixes minor unsigned length conversions for admin command.
-=======
+
 ## August 29 2018: v1.34.2
 
   Fix release.
@@ -33,7 +32,6 @@
 
     - Add Go 1.11 to Travis' test versions.
     - Use the last error code in MaxRetries timeout errors for Go 1.11.
->>>>>>> f39dc791
 
 ## August 9 2018: v1.34.1
 
