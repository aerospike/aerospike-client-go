--- conflicted
+++ resolved
@@ -323,15 +323,10 @@
 		})
 
 		gg.Context("BatchUDF operations", func() {
-<<<<<<< HEAD
-			gg.It("2222must return the results when one operation is against an invalid namespace", func() {
-				luaCode := `-- Create a record
-=======
 			gg.It("must return the results when one operation is against an invalid namespace", func() {
 				// gg.Skip("This rest of this test requires more in depth analysis with the QA team")
 
-				luaCode := []byte(`-- Create a record
->>>>>>> c69592e4
+				luaCode := `-- Create a record
 				function rec_create(rec, bins)
 				    if bins ~= nil then
 				        for b, bv in map.pairs(bins) do
@@ -443,7 +438,7 @@
 
 			gg.It("must return correct errors", func() {
 
-				client.Truncate(nil, ns, set, nil)
+				nativeClient.Truncate(nil, ns, set, nil)
 
 				udf := `function wait_and_update(rec, bins, n)
 						    info("WAIT_AND_WRITE BEGIN")
@@ -468,11 +463,7 @@
 						    return status
 						end`
 
-				task, err := client.RegisterUDF(nil, []byte(udf), "test_ops.lua", as.LUA)
-				gm.Expect(err).ToNot(gm.HaveOccurred())
-
-				err = <-task.OnComplete()
-				gm.Expect(err).ToNot(gm.HaveOccurred())
+				registerUDF(udf, "test_ops.lua")
 
 				var batchRecords []as.BatchRecordIfc
 				for i := 0; i < 100; i++ {
