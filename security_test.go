--- conflicted
+++ resolved
@@ -34,8 +34,8 @@
 	var err error
 
 	gg.BeforeEach(func() {
-		if *grpc {
-			gg.Skip("Not supported in GRPC Client")
+		if *proxy {
+			gg.Skip("Not supported in Proxy Client")
 		}
 
 		if !securityEnabled() {
@@ -47,13 +47,7 @@
 	})
 
 	gg.AfterEach(func() {
-<<<<<<< HEAD
 		dropUser(nil, "test_user")
-=======
-		if client != nil {
-			client.DropUser(nil, "test_user")
-		}
->>>>>>> c69592e4
 		time.Sleep(time.Second)
 	})
 
