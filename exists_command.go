--- conflicted
+++ resolved
@@ -104,8 +104,7 @@
 }
 
 func (cmd *existsCommand) Execute() Error {
-<<<<<<< HEAD
-	return cmd.execute(cmd, true)
+	return cmd.execute(cmd)
 }
 
 func (cmd *existsCommand) ExecuteGRPC(clnt *ProxyClient) Error {
@@ -148,7 +147,4 @@
 	}
 
 	return nil
-=======
-	return cmd.execute(cmd)
->>>>>>> 2f84c647
 }