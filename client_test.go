// Copyright 2013-2017 Aerospike, Inc.
//
// Licensed under the Apache License, Version 2.0 (the "License");
// you may not use this file except in compliance with the License.
// You may obtain a copy of the License at
//
// http://www.apache.org/licenses/LICENSE-2.0
//
// Unless required by applicable law or agreed to in writing, software
// distributed under the License is distributed on an "AS IS" BASIS,
// WITHOUT WARRANTIES OR CONDITIONS OF ANY KIND, either express or implied.
// See the License for the specific language governing permissions and
// limitations under the License.

package aerospike_test

import (
	"bytes"
	"math"
	"math/rand"
	"strconv"
	"strings"
	"time"

	as "github.com/aerospike/aerospike-client-go"
	. "github.com/aerospike/aerospike-client-go/types"
	. "github.com/aerospike/aerospike-client-go/utils/buffer"

	. "github.com/onsi/ginkgo"
	. "github.com/onsi/gomega"
)

// ALL tests are isolated by SetName and Key, which are 50 random characters
var _ = Describe("Aerospike", func() {
	initTestVars()

	var actualClusterName string

	Describe("Client Management", func() {

		It("must open and close the client without a problem", func() {
			// use the same client for all
			client, err := as.NewClientWithPolicy(clientPolicy, *host, *port)
			Expect(err).ToNot(HaveOccurred())
			Expect(client.IsConnected()).To(BeTrue())

			time.Sleep(5 * time.Second)

			// set actual cluster name
			node, err := client.Cluster().GetRandomNode()
			Expect(err).ToNot(HaveOccurred())
			Expect(node).NotTo(BeNil())
			res, err := node.RequestInfo("cluster-name")
			Expect(err).ToNot(HaveOccurred())
			actualClusterName = res["cluster-name"]

			stats, err := client.Stats()
			Expect(err).ToNot(HaveOccurred())
			Expect(len(stats)).To(BeNumerically(">", 0))
			for _, nodeStatsIfc := range stats {
				if nodeStats, ok := nodeStatsIfc.(map[string]interface{}); ok {
					Expect(nodeStats["connections-attempts"].(float64)).To(BeNumerically(">=", 1))
					Expect(nodeStats["node-added-count"].(float64)).To(BeNumerically(">=", 1))
					Expect(nodeStats["partition-map-updates"].(float64)).To(BeNumerically(">=", 1))
					Expect(nodeStats["tends-successful"].(float64)).To(BeNumerically(">", 1))
					Expect(nodeStats["tends-total"].(float64)).To(BeNumerically(">", 1))
				}
			}

			client.Close()
			Expect(client.IsConnected()).To(BeFalse())
		})

		It("must return an error if supplied cluster-name is wrong", func() {
			// use the same client for all
			cpolicy := *clientPolicy
			cpolicy.ClusterName = "haha"
			cpolicy.Timeout = 10 * time.Second
			nclient, err := as.NewClientWithPolicy(&cpolicy, *host, *port)
			aerr, ok := err.(AerospikeError)
			Expect(ok).To(BeTrue())
			Expect(err).To(HaveOccurred())
			Expect(aerr.ResultCode()).To(Equal(CLUSTER_NAME_MISMATCH_ERROR))
			Expect(nclient).To(BeNil())
		})

		It("must return a client even if cluster-name is wrong, but failIfConnected is false", func() {
			// use the same client for all
			cpolicy := *clientPolicy
			cpolicy.ClusterName = "haha"
			cpolicy.Timeout = 10 * time.Second
			cpolicy.FailIfNotConnected = false
			nclient, err := as.NewClientWithPolicy(&cpolicy, *host, *port)
			aerr, ok := err.(AerospikeError)
			Expect(ok).To(BeTrue())
			Expect(err).To(HaveOccurred())
			Expect(aerr.ResultCode()).To(Equal(CLUSTER_NAME_MISMATCH_ERROR))
			Expect(nclient).NotTo(BeNil())
			Expect(nclient.IsConnected()).To(BeFalse())
		})

		It("must connect to the cluster when cluster-name is correct", func() {
			nodeCount := len(client.GetNodes())

			// use the same client for all
			cpolicy := *clientPolicy
			cpolicy.ClusterName = actualClusterName
			cpolicy.Timeout = 10 * time.Second
			nclient, err := as.NewClientWithPolicy(&cpolicy, *host, *port)
			Expect(err).NotTo(HaveOccurred())
			Expect(len(nclient.GetNodes())).To(Equal(nodeCount))
		})

	})

	Describe("Data operations on native types", func() {
		// connection data
		var err error
		var ns = "test"
		var set = randString(50)
<<<<<<< HEAD
		var key *as.Key
		var wpolicy = as.NewWritePolicy(0, 0)
		var rpolicy = as.NewPolicy()
		var rec *as.Record
=======
		var key *Key
		var wpolicy = NewWritePolicy(0, 0)
		var rpolicy = NewPolicy()
		var bpolicy = NewBatchPolicy()
		var rec *Record
>>>>>>> 72961e5e

		if *useReplicas {
			rpolicy.ReplicaPolicy = as.MASTER_PROLES
		}

		BeforeEach(func() {
			key, err = as.NewKey(ns, set, randString(50))
			Expect(err).ToNot(HaveOccurred())
		})

		Context("Put operations", func() {

			Context("Expiration values", func() {

				It("must return 30d if set to TTLServerDefault", func() {
					wpolicy := as.NewWritePolicy(0, as.TTLServerDefault)
					bin := as.NewBin("Aerospike", "value")
					rec, err = client.Operate(wpolicy, key, as.PutOp(bin), as.GetOp())
					Expect(err).ToNot(HaveOccurred())

					defaultTTL, err := strconv.Atoi(nsInfo(ns, "default-ttl"))
					Expect(err).ToNot(HaveOccurred())

					Expect(rec.Expiration).To(Equal(uint32(defaultTTL)))
				})

				It("must return TTLDontExpire if set to TTLDontExpire", func() {
					wpolicy := as.NewWritePolicy(0, as.TTLDontExpire)
					bin := as.NewBin("Aerospike", "value")
					err = client.PutBins(wpolicy, key, bin)
					Expect(err).ToNot(HaveOccurred())

					rec, err = client.Get(rpolicy, key)
					Expect(err).ToNot(HaveOccurred())
					Expect(rec.Expiration).To(Equal(uint32(as.TTLDontExpire)))
				})

				It("must not change the TTL if set to TTLDontUpdate", func() {
					wpolicy := as.NewWritePolicy(0, as.TTLServerDefault)
					bin := as.NewBin("Aerospike", "value")
					err = client.PutBins(wpolicy, key, bin)
					Expect(err).ToNot(HaveOccurred())

					time.Sleep(3 * time.Second)

					wpolicy = as.NewWritePolicy(0, as.TTLDontUpdate)
					bin = as.NewBin("Aerospike", "value")
					err = client.PutBins(wpolicy, key, bin)
					Expect(err).ToNot(HaveOccurred())

					defaultTTL, err := strconv.Atoi(nsInfo(ns, "default-ttl"))
					Expect(err).ToNot(HaveOccurred())

					rec, err = client.Get(rpolicy, key)
					Expect(err).ToNot(HaveOccurred())
					Expect(rec.Expiration).To(BeNumerically("<=", uint32(defaultTTL-3))) // default expiration on server is set to 30d
				})
			})

			Context("Bins with `nil` values should be deleted", func() {
				It("must save a key with SINGLE bin", func() {
					bin := as.NewBin("Aerospike", "value")
					bin1 := as.NewBin("Aerospike1", "value2") // to avoid deletion of key
					err = client.PutBins(wpolicy, key, bin, bin1)
					Expect(err).ToNot(HaveOccurred())

					rec, err = client.Get(rpolicy, key)
					Expect(err).ToNot(HaveOccurred())
					Expect(rec.Bins[bin.Name]).To(Equal(bin.Value.GetObject()))

					bin2 := as.NewBin("Aerospike", nil)
					err = client.PutBins(wpolicy, key, bin2)
					Expect(err).ToNot(HaveOccurred())

					rec, err = client.Get(rpolicy, key)
					Expect(err).ToNot(HaveOccurred())

					// Key should not exist
					_, exists := rec.Bins[bin.Name]
					Expect(exists).To(Equal(false))
				})

				It("must save a key with MULTIPLE bins", func() {
					bin1 := as.NewBin("Aerospike1", "nil")
					bin2 := as.NewBin("Aerospike2", "value")
					bin3 := as.NewBin("Aerospike3", "value")
					err = client.PutBins(wpolicy, key, bin1, bin2, bin3)
					Expect(err).ToNot(HaveOccurred())

					rec, err = client.Get(rpolicy, key)
					Expect(err).ToNot(HaveOccurred())

					bin2nil := as.NewBin("Aerospike2", nil)
					bin3nil := as.NewBin("Aerospike3", nil)
					err = client.PutBins(wpolicy, key, bin2nil, bin3nil)
					Expect(err).ToNot(HaveOccurred())

					rec, err = client.Get(rpolicy, key)
					Expect(err).ToNot(HaveOccurred())

					// Key should not exist
					_, exists := rec.Bins[bin2.Name]
					Expect(exists).To(Equal(false))
					_, exists = rec.Bins[bin3.Name]
					Expect(exists).To(Equal(false))
				})

				It("must save a key with MULTIPLE bins using a BinMap", func() {
					bin1 := as.NewBin("Aerospike1", "nil")
					bin2 := as.NewBin("Aerospike2", "value")
					bin3 := as.NewBin("Aerospike3", "value")
					err = client.Put(wpolicy, key, as.BinMap{bin1.Name: bin1.Value, bin2.Name: bin2.Value, bin3.Name: bin3.Value})
					Expect(err).ToNot(HaveOccurred())

					rec, err = client.Get(rpolicy, key)
					Expect(err).ToNot(HaveOccurred())

					bin2nil := as.NewBin("Aerospike2", nil)
					bin3nil := as.NewBin("Aerospike3", nil)
					err = client.Put(wpolicy, key, as.BinMap{bin2nil.Name: bin2nil.Value, bin3nil.Name: bin3nil.Value})
					Expect(err).ToNot(HaveOccurred())

					rec, err = client.Get(rpolicy, key)
					Expect(err).ToNot(HaveOccurred())

					// Key should not exist
					_, exists := rec.Bins[bin2.Name]
					Expect(exists).To(Equal(false))
					_, exists = rec.Bins[bin3.Name]
					Expect(exists).To(Equal(false))
				})
			})

			Context("Bins with `string` values", func() {
				It("must save a key with SINGLE bin", func() {
					bin := as.NewBin("Aerospike", "Awesome")
					err = client.PutBins(wpolicy, key, bin)
					Expect(err).ToNot(HaveOccurred())

					rec, err = client.Get(rpolicy, key)
					Expect(err).ToNot(HaveOccurred())
					Expect(rec.Bins[bin.Name]).To(Equal(bin.Value.GetObject()))
				})

				It("must save a key with MULTIPLE bins", func() {
					bin1 := as.NewBin("Aerospike1", "Awesome1")
					bin2 := as.NewBin("Aerospike2", "")
					err = client.PutBins(wpolicy, key, bin1, bin2)
					Expect(err).ToNot(HaveOccurred())

					rec, err = client.Get(rpolicy, key)
					Expect(err).ToNot(HaveOccurred())
					Expect(rec.Bins[bin1.Name]).To(Equal(bin1.Value.GetObject()))
					Expect(rec.Bins[bin2.Name]).To(Equal(bin2.Value.GetObject()))
				})
			})

			Context("Bins with `int8` and `uint8` values", func() {
				It("must save a key with SINGLE bin", func() {
					bin := as.NewBin("Aerospike", int8(rand.Intn(math.MaxInt8)))
					err = client.PutBins(wpolicy, key, bin)
					Expect(err).ToNot(HaveOccurred())

					rec, err = client.Get(rpolicy, key)
					Expect(err).ToNot(HaveOccurred())
					Expect(rec.Bins[bin.Name]).To(Equal(bin.Value.GetObject()))
				})

				It("must save a key with MULTIPLE bins", func() {
					bin1 := as.NewBin("Aerospike1", int8(math.MaxInt8))
					bin2 := as.NewBin("Aerospike2", int8(math.MinInt8))
					bin3 := as.NewBin("Aerospike3", uint8(math.MaxUint8))
					err = client.PutBins(wpolicy, key, bin1, bin2, bin3)
					Expect(err).ToNot(HaveOccurred())

					rec, err = client.Get(rpolicy, key)
					Expect(err).ToNot(HaveOccurred())
					Expect(rec.Bins[bin1.Name]).To(Equal(bin1.Value.GetObject()))
					Expect(rec.Bins[bin2.Name]).To(Equal(bin2.Value.GetObject()))
					Expect(rec.Bins[bin3.Name]).To(Equal(bin3.Value.GetObject()))
				})
			})

			Context("Bins with `int16` and `uint16` values", func() {
				It("must save a key with SINGLE bin", func() {
					bin := as.NewBin("Aerospike", int16(rand.Intn(math.MaxInt16)))
					err = client.PutBins(wpolicy, key, bin)
					Expect(err).ToNot(HaveOccurred())

					rec, err = client.Get(rpolicy, key)
					Expect(err).ToNot(HaveOccurred())
					Expect(rec.Bins[bin.Name]).To(Equal(bin.Value.GetObject()))
				})

				It("must save a key with MULTIPLE bins", func() {
					bin1 := as.NewBin("Aerospike1", int16(math.MaxInt16))
					bin2 := as.NewBin("Aerospike2", int16(math.MinInt16))
					bin3 := as.NewBin("Aerospike3", uint16(math.MaxUint16))
					err = client.PutBins(wpolicy, key, bin1, bin2, bin3)
					Expect(err).ToNot(HaveOccurred())

					rec, err = client.Get(rpolicy, key)
					Expect(err).ToNot(HaveOccurred())
					Expect(rec.Bins[bin1.Name]).To(Equal(bin1.Value.GetObject()))
					Expect(rec.Bins[bin2.Name]).To(Equal(bin2.Value.GetObject()))
					Expect(rec.Bins[bin3.Name]).To(Equal(bin3.Value.GetObject()))
				})
			})

			Context("Bins with `int` and `uint` values", func() {
				It("must save a key with SINGLE bin", func() {
					bin := as.NewBin("Aerospike", rand.Int())
					err = client.PutBins(wpolicy, key, bin)
					Expect(err).ToNot(HaveOccurred())

					rec, err = client.Get(rpolicy, key)
					Expect(err).ToNot(HaveOccurred())
					Expect(rec.Bins[bin.Name]).To(Equal(bin.Value.GetObject()))
				})

				It("must save a key with MULTIPLE bins; uint of > MaxInt32 will always result in LongValue", func() {
					bin1 := as.NewBin("Aerospike1", math.MaxInt32)
					bin2, bin3 := func() (*as.Bin, *as.Bin) {
						if Arch32Bits {
							return as.NewBin("Aerospike2", int(math.MinInt32)),
								as.NewBin("Aerospike3", uint(math.MaxInt32))
						}
						return as.NewBin("Aerospike2", int(math.MinInt64)),
							as.NewBin("Aerospike3", uint(math.MaxInt64))

					}()

					err = client.PutBins(wpolicy, key, bin1, bin2, bin3)
					Expect(err).ToNot(HaveOccurred())

					rec, err = client.Get(rpolicy, key)
					Expect(err).ToNot(HaveOccurred())
					Expect(rec.Bins[bin1.Name]).To(Equal(bin1.Value.GetObject()))
					if Arch64Bits {
						Expect(rec.Bins[bin2.Name].(int)).To(Equal(bin2.Value.GetObject()))
						Expect(int64(rec.Bins[bin3.Name].(int))).To(Equal(bin3.Value.GetObject()))
					} else {
						Expect(rec.Bins[bin2.Name]).To(Equal(bin2.Value.GetObject()))
						Expect(rec.Bins[bin3.Name]).To(Equal(bin3.Value.GetObject()))
					}
				})
			})

			Context("Bins with `int64` only values (uint64 is supported via type cast to int64) ", func() {
				It("must save a key with SINGLE bin", func() {
					bin := as.NewBin("Aerospike", rand.Int63())
					err = client.PutBins(wpolicy, key, bin)
					Expect(err).ToNot(HaveOccurred())

					rec, err = client.Get(rpolicy, key)
					Expect(err).ToNot(HaveOccurred())

					if Arch64Bits {
						Expect(int64(rec.Bins[bin.Name].(int))).To(Equal(bin.Value.GetObject()))
					} else {
						Expect(rec.Bins[bin.Name]).To(Equal(bin.Value.GetObject()))
					}
				})

				It("must save a key with MULTIPLE bins", func() {
					bin1 := as.NewBin("Aerospike1", math.MaxInt64)
					bin2 := as.NewBin("Aerospike2", math.MinInt64)
					err = client.PutBins(wpolicy, key, bin1, bin2)
					Expect(err).ToNot(HaveOccurred())

					rec, err = client.Get(rpolicy, key)
					Expect(err).ToNot(HaveOccurred())

					Expect(rec.Bins[bin1.Name]).To(Equal(bin1.Value.GetObject()))
					Expect(rec.Bins[bin2.Name]).To(Equal(bin2.Value.GetObject()))
				})
			})

			Context("Bins with `float32` only values", func() {
				It("must save a key with SINGLE bin", func() {
					bin := as.NewBin("Aerospike", rand.Float32())
					err = client.PutBins(wpolicy, key, bin)
					Expect(err).ToNot(HaveOccurred())

					rec, err = client.Get(rpolicy, key)
					Expect(err).ToNot(HaveOccurred())
					Expect(float64(rec.Bins[bin.Name].(float64))).To(Equal(bin.Value.GetObject()))
				})

				It("must save a key with MULTIPLE bins", func() {
					bin1 := as.NewBin("Aerospike1", math.MaxFloat32)
					bin2 := as.NewBin("Aerospike2", -math.MaxFloat32)
					err = client.PutBins(wpolicy, key, bin1, bin2)
					Expect(err).ToNot(HaveOccurred())

					rec, err = client.Get(rpolicy, key)
					Expect(err).ToNot(HaveOccurred())

					Expect(rec.Bins[bin1.Name]).To(Equal(bin1.Value.GetObject()))
					Expect(rec.Bins[bin2.Name]).To(Equal(bin2.Value.GetObject()))
				})
			})

			Context("Bins with `float64` only values", func() {
				It("must save a key with SINGLE bin", func() {
					bin := as.NewBin("Aerospike", rand.Float64())
					err = client.PutBins(wpolicy, key, bin)
					Expect(err).ToNot(HaveOccurred())

					rec, err = client.Get(rpolicy, key)
					Expect(err).ToNot(HaveOccurred())
					Expect(float64(rec.Bins[bin.Name].(float64))).To(Equal(bin.Value.GetObject()))
				})

				It("must save a key with MULTIPLE bins", func() {
					bin1 := as.NewBin("Aerospike1", math.MaxFloat64)
					bin2 := as.NewBin("Aerospike2", -math.MaxFloat64)
					err = client.PutBins(wpolicy, key, bin1, bin2)
					Expect(err).ToNot(HaveOccurred())

					rec, err = client.Get(rpolicy, key)
					Expect(err).ToNot(HaveOccurred())

					Expect(rec.Bins[bin1.Name]).To(Equal(bin1.Value.GetObject()))
					Expect(rec.Bins[bin2.Name]).To(Equal(bin2.Value.GetObject()))
				})
			})

			Context("Bins with complex types", func() {

				Context("Bins with BLOB type", func() {
					It("must save and retrieve Bins with AerospikeBlobs type", func() {
						person := &testBLOB{name: "SomeDude"}
						bin := as.NewBin("Aerospike1", person)
						err = client.PutBins(wpolicy, key, bin)
						Expect(err).ToNot(HaveOccurred())

						rec, err = client.Get(rpolicy, key)
						Expect(err).ToNot(HaveOccurred())
					})
				})

				Context("Bins with LIST type", func() {

					It("must save a key with Array Types", func() {
						// All int types and sizes should be encoded into an int64,
						// unless if they are of type uint64, which always encodes to uint64
						// regardless of the values inside
						intList := []interface{}{math.MinInt64, math.MinInt64 + 1}
						for i := uint(0); i < 64; i++ {
							intList = append(intList, -(1 << i))
							intList = append(intList, -(1<<i)-1)
							intList = append(intList, -(1<<i)+1)
							intList = append(intList, 1<<i)
							intList = append(intList, (1<<i)-1)
							intList = append(intList, (1<<i)+1)
						}
						intList = append(intList, -1)
						intList = append(intList, 0)
						intList = append(intList, uint64(1))
						intList = append(intList, math.MaxInt64-1)
						intList = append(intList, math.MaxInt64)
						intList = append(intList, uint64(math.MaxInt64+1))
						intList = append(intList, uint64(math.MaxUint64-1))
						intList = append(intList, uint64(math.MaxUint64))
						bin0 := as.NewBin("Aerospike0", intList)

						bin1 := as.NewBin("Aerospike1", []interface{}{math.MinInt8, 0, 1, 2, 3, math.MaxInt8})
						bin2 := as.NewBin("Aerospike2", []interface{}{math.MinInt16, 0, 1, 2, 3, math.MaxInt16})
						bin3 := as.NewBin("Aerospike3", []interface{}{math.MinInt32, 0, 1, 2, 3, math.MaxInt32})
						bin4 := as.NewBin("Aerospike4", []interface{}{math.MinInt64, 0, 1, 2, 3, math.MaxInt64})
						bin5 := as.NewBin("Aerospike5", []interface{}{0, 1, 2, 3, math.MaxUint8})
						bin6 := as.NewBin("Aerospike6", []interface{}{0, 1, 2, 3, math.MaxUint16})
						bin7 := as.NewBin("Aerospike7", []interface{}{0, 1, 2, 3, math.MaxUint32})
						bin8 := as.NewBin("Aerospike8", []interface{}{"", "\n", "string"})
						bin9 := as.NewBin("Aerospike9", []interface{}{"", 1, nil, true, false, uint64(math.MaxUint64), math.MaxFloat32, math.MaxFloat64, as.NewGeoJSONValue(`{ "type": "Point", "coordinates": [0.00, 0.00] }"`), []interface{}{1, 2, 3}})

						// complex type, consisting different arrays
						bin10 := as.NewBin("Aerospike10", []interface{}{
							nil,
							bin0.Value.GetObject(),
							bin1.Value.GetObject(),
							bin2.Value.GetObject(),
							bin3.Value.GetObject(),
							bin4.Value.GetObject(),
							bin5.Value.GetObject(),
							bin6.Value.GetObject(),
							bin7.Value.GetObject(),
							bin8.Value.GetObject(),
							bin9.Value.GetObject(),
							map[interface{}]interface{}{
								1: []byte{0, 1, 2, 3, 4, 5, 6, 7, 8, 9, 10, 11, 12, 13, 14, 15},
								// [3]int{0, 1, 2}:          []interface{}{"string", 12, nil},
								// [3]string{"0", "1", "2"}: []interface{}{"string", 12, nil},
								15:                        nil,
								int8(math.MaxInt8):        int8(math.MaxInt8),
								int64(math.MinInt64):      int64(math.MinInt64),
								int64(math.MaxInt64):      int64(math.MaxInt64),
								uint64(math.MaxUint64):    uint64(math.MaxUint64),
								float32(-math.MaxFloat32): float32(-math.MaxFloat32),
								float64(-math.MaxFloat64): float64(-math.MaxFloat64),
								float32(math.MaxFloat32):  float32(math.MaxFloat32),
								float64(math.MaxFloat64):  float64(math.MaxFloat64),
								"true":    true,
								"false":   false,
								"string":  map[interface{}]interface{}{nil: "string", "string": 19},                // map to complex array
								nil:       []interface{}{18, 41},                                                   // array to complex map
								"GeoJSON": as.NewGeoJSONValue(`{ "type": "Point", "coordinates": [0.00, 0.00] }"`), // bit-sign test
								"intList": intList,
							},
						})

						err = client.PutBins(wpolicy, key, bin0, bin1, bin2, bin3, bin4, bin5, bin6, bin7, bin8, bin9, bin10)
						Expect(err).ToNot(HaveOccurred())

						rec, err = client.Get(rpolicy, key)
						Expect(err).ToNot(HaveOccurred())

						arraysEqual(rec.Bins[bin0.Name], bin0.Value.GetObject())
						arraysEqual(rec.Bins[bin1.Name], bin1.Value.GetObject())
						arraysEqual(rec.Bins[bin2.Name], bin2.Value.GetObject())
						arraysEqual(rec.Bins[bin3.Name], bin3.Value.GetObject())
						arraysEqual(rec.Bins[bin4.Name], bin4.Value.GetObject())
						arraysEqual(rec.Bins[bin5.Name], bin5.Value.GetObject())
						arraysEqual(rec.Bins[bin6.Name], bin6.Value.GetObject())
						arraysEqual(rec.Bins[bin7.Name], bin7.Value.GetObject())
						arraysEqual(rec.Bins[bin8.Name], bin8.Value.GetObject())
						arraysEqual(rec.Bins[bin9.Name], bin9.Value.GetObject())
						arraysEqual(rec.Bins[bin10.Name], bin10.Value.GetObject())
					})

				}) // context list

				Context("Bins with MAP type", func() {

					It("must save a key with Array Types", func() {
						// complex type, consisting different maps
						bin1 := as.NewBin("Aerospike1", map[interface{}]interface{}{
							0:                    "",
							int32(math.MaxInt32): randString(100),
							int32(math.MinInt32): randString(100),
						})

						bin2 := as.NewBin("Aerospike2", map[interface{}]interface{}{
							15:                        nil,
							"true":                    true,
							"false":                   false,
							int8(math.MaxInt8):        int8(math.MaxInt8),
							int64(math.MinInt64):      int64(math.MinInt64),
							int64(math.MaxInt64):      int64(math.MaxInt64),
							uint64(math.MaxUint64):    uint64(math.MaxUint64),
							float32(-math.MaxFloat32): float32(-math.MaxFloat32),
							float64(-math.MaxFloat64): float64(-math.MaxFloat64),
							float32(math.MaxFloat32):  float32(math.MaxFloat32),
							float64(math.MaxFloat64):  float64(math.MaxFloat64),
							"string":                  map[interface{}]interface{}{nil: "string", "string": 19},                // map to complex array
							nil:                       []interface{}{18, 41},                                                   // array to complex map
							"longString":              strings.Repeat("s", 32911),                                              // bit-sign test
							"GeoJSON":                 as.NewGeoJSONValue(`{ "type": "Point", "coordinates": [0.00, 0.00] }"`), // bit-sign test
						})

						err = client.PutBins(wpolicy, key, bin1, bin2)
						Expect(err).ToNot(HaveOccurred())

						rec, err = client.Get(rpolicy, key)
						Expect(err).ToNot(HaveOccurred())

						mapsEqual(rec.Bins[bin1.Name], bin1.Value.GetObject())
						mapsEqual(rec.Bins[bin2.Name], bin2.Value.GetObject())
					})

				}) // context map

			}) // context complex types

		}) // put context

		Context("Append operations", func() {
			bin := as.NewBin("Aerospike", randString(rand.Intn(100)))

			BeforeEach(func() {
				err = client.PutBins(wpolicy, key, bin)
				Expect(err).ToNot(HaveOccurred())
			})

			It("must append to a SINGLE bin", func() {
				appbin := as.NewBin(bin.Name, randString(rand.Intn(100)))
				err = client.AppendBins(wpolicy, key, appbin)
				Expect(err).ToNot(HaveOccurred())

				rec, err = client.Get(rpolicy, key)
				Expect(err).ToNot(HaveOccurred())
				Expect(rec.Bins[bin.Name]).To(Equal(bin.Value.GetObject().(string) + appbin.Value.GetObject().(string)))
			})

			It("must append to a SINGLE bin using a BinMap", func() {
				appbin := as.NewBin(bin.Name, randString(rand.Intn(100)))
				err = client.Append(wpolicy, key, as.BinMap{bin.Name: appbin.Value})
				Expect(err).ToNot(HaveOccurred())

				rec, err = client.Get(rpolicy, key)
				Expect(err).ToNot(HaveOccurred())
				Expect(rec.Bins[bin.Name]).To(Equal(bin.Value.GetObject().(string) + appbin.Value.GetObject().(string)))
			})

		}) // append context

		Context("Prepend operations", func() {
			bin := as.NewBin("Aerospike", randString(rand.Intn(100)))

			BeforeEach(func() {
				err = client.PutBins(wpolicy, key, bin)
				Expect(err).ToNot(HaveOccurred())
			})

			It("must Prepend to a SINGLE bin", func() {
				appbin := as.NewBin(bin.Name, randString(rand.Intn(100)))
				err = client.PrependBins(wpolicy, key, appbin)
				Expect(err).ToNot(HaveOccurred())

				rec, err = client.Get(rpolicy, key)
				Expect(err).ToNot(HaveOccurred())
				Expect(rec.Bins[bin.Name]).To(Equal(appbin.Value.GetObject().(string) + bin.Value.GetObject().(string)))
			})

			It("must Prepend to a SINGLE bin using a BinMap", func() {
				appbin := as.NewBin(bin.Name, randString(rand.Intn(100)))
				err = client.Prepend(wpolicy, key, as.BinMap{bin.Name: appbin.Value})
				Expect(err).ToNot(HaveOccurred())

				rec, err = client.Get(rpolicy, key)
				Expect(err).ToNot(HaveOccurred())
				Expect(rec.Bins[bin.Name]).To(Equal(appbin.Value.GetObject().(string) + bin.Value.GetObject().(string)))
			})

		}) // prepend context

		Context("Add operations", func() {
			bin := as.NewBin("Aerospike", rand.Intn(math.MaxInt16))

			BeforeEach(func() {
				err = client.PutBins(wpolicy, key, bin)
				Expect(err).ToNot(HaveOccurred())
			})

			It("must Add to a SINGLE bin", func() {
				addBin := as.NewBin(bin.Name, rand.Intn(math.MaxInt16))
				err = client.AddBins(wpolicy, key, addBin)
				Expect(err).ToNot(HaveOccurred())

				rec, err = client.Get(rpolicy, key)
				Expect(err).ToNot(HaveOccurred())
				Expect(rec.Bins[bin.Name]).To(Equal(addBin.Value.GetObject().(int) + bin.Value.GetObject().(int)))
			})

			It("must Add to a SINGLE bin using a BinMap", func() {
				addBin := as.NewBin(bin.Name, rand.Intn(math.MaxInt16))
				err = client.Add(wpolicy, key, as.BinMap{addBin.Name: addBin.Value})
				Expect(err).ToNot(HaveOccurred())

				rec, err = client.Get(rpolicy, key)
				Expect(err).ToNot(HaveOccurred())
				Expect(rec.Bins[bin.Name]).To(Equal(addBin.Value.GetObject().(int) + bin.Value.GetObject().(int)))
			})

		}) // add context

		Context("Delete operations", func() {
			bin := as.NewBin("Aerospike", rand.Intn(math.MaxInt16))

			BeforeEach(func() {
				err = client.PutBins(wpolicy, key, bin)
				Expect(err).ToNot(HaveOccurred())
			})

			It("must Delete to a non-existing key", func() {
				var nxkey *as.Key
				nxkey, err = as.NewKey(ns, set, randString(50))
				Expect(err).ToNot(HaveOccurred())

				var existed bool
				existed, err = client.Delete(wpolicy, nxkey)
				Expect(err).ToNot(HaveOccurred())
				Expect(existed).To(Equal(false))
			})

			It("must Delete to an existing key", func() {
				var existed bool
				existed, err = client.Delete(wpolicy, key)
				Expect(err).ToNot(HaveOccurred())
				Expect(existed).To(Equal(true))

				existed, err = client.Exists(rpolicy, key)
				Expect(err).ToNot(HaveOccurred())
				Expect(existed).To(Equal(false))
			})

		}) // Delete context

		Context("Touch operations", func() {
			bin := as.NewBin("Aerospike", rand.Intn(math.MaxInt16))

			BeforeEach(func() {
				err = client.PutBins(wpolicy, key, bin)
				Expect(err).ToNot(HaveOccurred())
			})

			It("must Touch to a non-existing key", func() {
				var nxkey *as.Key
				nxkey, err = as.NewKey(ns, set, randString(50))
				Expect(err).ToNot(HaveOccurred())

				err = client.Touch(wpolicy, nxkey)
				Expect(err).To(HaveOccurred())
			})

			It("must Touch to an existing key", func() {
				rec, err = client.Get(rpolicy, key)
				Expect(err).ToNot(HaveOccurred())
				generation := rec.Generation

				wpolicy := as.NewWritePolicy(0, 0)
				wpolicy.SendKey = true
				err = client.Touch(wpolicy, key)
				Expect(err).ToNot(HaveOccurred())

				rec, err = client.Get(rpolicy, key)
				Expect(err).ToNot(HaveOccurred())
				Expect(rec.Generation).To(Equal(generation + 1))

				recordset, err := client.ScanAll(nil, key.Namespace(), key.SetName())
				Expect(err).ToNot(HaveOccurred())

				// make sure the
				for r := range recordset.Results() {
					Expect(r.Err).ToNot(HaveOccurred())
					if bytes.Equal(key.Digest(), r.Record.Key.Digest()) {
						Expect(r.Record.Key.Value()).To(Equal(key.Value()))
						Expect(r.Record.Bins).To(Equal(rec.Bins))
					}
				}
			})

		}) // Touch context

		Context("Exists operations", func() {
			bin := as.NewBin("Aerospike", rand.Intn(math.MaxInt16))

			BeforeEach(func() {
				err = client.PutBins(wpolicy, key, bin)
				Expect(err).ToNot(HaveOccurred())
			})

			It("must check Existence of a non-existing key", func() {
				var nxkey *as.Key
				nxkey, err = as.NewKey(ns, set, randString(50))
				Expect(err).ToNot(HaveOccurred())

				var exists bool
				exists, err = client.Exists(rpolicy, nxkey)
				Expect(err).ToNot(HaveOccurred())
				Expect(exists).To(Equal(false))
			})

			It("must checks Existence of an existing key", func() {
				var exists bool
				exists, err = client.Exists(rpolicy, key)
				Expect(err).ToNot(HaveOccurred())
				Expect(exists).To(Equal(true))
			})

		}) // Exists context

		Context("Batch Exists operations", func() {
			bin := as.NewBin("Aerospike", rand.Intn(math.MaxInt16))
			const keyCount = 2048

			BeforeEach(func() {
			})

			It("must return the result with same ordering", func() {
				var exists []bool
				keys := []*as.Key{}

				for i := 0; i < keyCount; i++ {
					key, err := as.NewKey(ns, set, randString(50))
					Expect(err).ToNot(HaveOccurred())
					keys = append(keys, key)

					// if key shouldExist == true, put it in the DB
					if i%2 == 0 {
						err = client.PutBins(wpolicy, key, bin)
						Expect(err).ToNot(HaveOccurred())

						// make sure they exists in the DB
						exists, err := client.Exists(rpolicy, key)
						Expect(err).ToNot(HaveOccurred())
						Expect(exists).To(Equal(true))
					}
				}

				exists, err = client.BatchExists(bpolicy, keys)
				Expect(err).ToNot(HaveOccurred())
				Expect(len(exists)).To(Equal(len(keys)))
				for idx, keyExists := range exists {
					Expect(keyExists).To(Equal(idx%2 == 0))
				}
			})

		}) // Batch Exists context

		Context("Batch Get operations", func() {
			bin := as.NewBin("Aerospike", rand.Int())
			const keyCount = 2048

			BeforeEach(func() {
			})

<<<<<<< HEAD
			It("must return the records with same ordering as keys", func() {
				binRedundant := as.NewBin("Redundant", "Redundant")
=======
			It("must return the records with same ordering as keys1", func() {
				binRedundant := NewBin("Redundant", "Redundant")
>>>>>>> 72961e5e

				var records []*as.Record
				type existence struct {
					key         *as.Key
					shouldExist bool // set randomly and checked against later
				}

				exList := make([]existence, 0, keyCount)
				keys := make([]*as.Key, 0, keyCount)

				for i := 0; i < keyCount; i++ {
					key, err := as.NewKey(ns, set, randString(50))
					Expect(err).ToNot(HaveOccurred())
					e := existence{key: key, shouldExist: rand.Intn(100) > 50}
					exList = append(exList, e)
					keys = append(keys, key)

					// if key shouldExist == true, put it in the DB
					if e.shouldExist {
						err = client.PutBins(wpolicy, key, bin, binRedundant)
						Expect(err).ToNot(HaveOccurred())

						// make sure they exists in the DB
						rec, err := client.Get(rpolicy, key)
						Expect(err).ToNot(HaveOccurred())
						Expect(rec.Bins[bin.Name]).To(Equal(bin.Value.GetObject()))
						Expect(rec.Bins[binRedundant.Name]).To(Equal(binRedundant.Value.GetObject()))
					} else {
						// make sure they exists in the DB
						exists, err := client.Exists(rpolicy, key)
						Expect(err).ToNot(HaveOccurred())
						Expect(exists).To(Equal(false))
					}
				}

				brecords := make([]*BatchRead, len(keys))
				for i := range keys {
					brecords[i] = &BatchRead{
						Key:         keys[i],
						ReadAllBins: true,
					}
				}
				err = client.BatchGetComplex(bpolicy, brecords)
				Expect(err).ToNot(HaveOccurred())
				for idx, rec := range brecords {
					if exList[idx].shouldExist {
						Expect(rec.Record.Bins[bin.Name]).To(Equal(bin.Value.GetObject()))
					} else {
						Expect(rec.Record).To(BeNil())
					}
				}

				records, err = client.BatchGet(bpolicy, keys)
				Expect(err).ToNot(HaveOccurred())
				Expect(len(records)).To(Equal(len(keys)))
				for idx, rec := range records {
					if exList[idx].shouldExist {
						Expect(rec.Bins[bin.Name]).To(Equal(bin.Value.GetObject()))
					} else {
						Expect(rec).To(BeNil())
					}
				}

				records, err = client.BatchGet(bpolicy, keys, bin.Name)
				Expect(err).ToNot(HaveOccurred())
				Expect(len(records)).To(Equal(len(keys)))
				for idx, rec := range records {
					if exList[idx].shouldExist {
						// only bin1 has been requested
						Expect(rec.Bins[binRedundant.Name]).To(BeNil())
						Expect(rec.Bins[bin.Name]).To(Equal(bin.Value.GetObject()))
					} else {
						Expect(rec).To(BeNil())
					}
				}
			})

		}) // Batch Get context

		Context("GetHeader operations", func() {
			bin := as.NewBin("Aerospike", rand.Intn(math.MaxInt16))

			BeforeEach(func() {
				err = client.PutBins(wpolicy, key, bin)
				Expect(err).ToNot(HaveOccurred())
			})

			It("must Get the Header of an existing key after touch", func() {
				rec, err = client.Get(rpolicy, key)
				Expect(err).ToNot(HaveOccurred())
				generation := rec.Generation

				err = client.Touch(wpolicy, key)
				Expect(err).ToNot(HaveOccurred())

				rec, err = client.GetHeader(rpolicy, key)
				Expect(err).ToNot(HaveOccurred())
				Expect(rec.Generation).To(Equal(generation + 1))
				Expect(rec.Bins[bin.Name]).To(BeNil())
			})

		}) // GetHeader context

		Context("Batch Get Header operations", func() {
			bin := as.NewBin("Aerospike", rand.Int())
			const keyCount = 1024

			BeforeEach(func() {
			})

			It("must return the records with same ordering as keys", func() {
				var records []*as.Record
				type existence struct {
					key         *as.Key
					shouldExist bool // set randomly and checked against later
				}

				exList := []existence{}
				keys := []*as.Key{}

				for i := 0; i < keyCount; i++ {
					key, err := as.NewKey(ns, set, randString(50))
					Expect(err).ToNot(HaveOccurred())
					e := existence{key: key, shouldExist: rand.Intn(100) > 50}
					exList = append(exList, e)
					keys = append(keys, key)

					// if key shouldExist == true, put it in the DB
					if e.shouldExist {
						err = client.PutBins(wpolicy, key, bin)
						Expect(err).ToNot(HaveOccurred())

						// update generation
						err = client.Touch(wpolicy, key)
						Expect(err).ToNot(HaveOccurred())

						// make sure they exists in the DB
						exists, err := client.Exists(rpolicy, key)
						Expect(err).ToNot(HaveOccurred())
						Expect(exists).To(Equal(true))
					}
				}

				records, err = client.BatchGetHeader(bpolicy, keys)
				Expect(err).ToNot(HaveOccurred())
				Expect(len(records)).To(Equal(len(keys)))
				for idx, rec := range records {
					if exList[idx].shouldExist {
						Expect(rec.Bins[bin.Name]).To(BeNil())
						Expect(rec.Generation).To(Equal(uint32(2)))
					} else {
						Expect(rec).To(BeNil())
					}
				}
			})

		}) // Batch Get Header context

		Context("Operate operations", func() {
			bin1 := as.NewBin("Aerospike1", rand.Intn(math.MaxInt16))
			bin2 := as.NewBin("Aerospike2", randString(100))

			BeforeEach(func() {
				// err = client.PutBins(wpolicy, key, bin)
				// Expect(err).ToNot(HaveOccurred())
			})

			It("must return proper error on write operations, but not reads", func() {
				key, err := as.NewKey(ns, set, randString(50))
				Expect(err).ToNot(HaveOccurred())

				wpolicy := as.NewWritePolicy(0, 0)
				rec, err = client.Operate(wpolicy, key, as.GetOp())
				Expect(err).ToNot(HaveOccurred())

				rec, err = client.Operate(wpolicy, key, as.TouchOp())
				Expect(err).To(HaveOccurred())
			})

			It("must work correctly when no BinOps are passed as argument", func() {
				key, err := as.NewKey(ns, set, randString(50))
				Expect(err).ToNot(HaveOccurred())

				ops1 := []*as.Operation{}

				wpolicy := as.NewWritePolicy(0, 0)
				rec, err = client.Operate(wpolicy, key, ops1...)
				Expect(err).To(HaveOccurred())
				Expect(err.Error()).To(ContainSubstring("No operations were passed."))
			})

			It("must send key on Put operations", func() {
				key, err := as.NewKey(ns, set, randString(50))
				Expect(err).ToNot(HaveOccurred())

				ops1 := []*as.Operation{
					as.PutOp(bin1),
					as.PutOp(bin2),
					as.GetOp(),
				}

				wpolicy := as.NewWritePolicy(0, 0)
				wpolicy.SendKey = true
				rec, err = client.Operate(wpolicy, key, ops1...)
				Expect(err).ToNot(HaveOccurred())

				recordset, err := client.ScanAll(nil, key.Namespace(), key.SetName())
				Expect(err).ToNot(HaveOccurred())

				// make sure the result is what we put in
				for r := range recordset.Results() {
					Expect(r.Err).ToNot(HaveOccurred())
					if bytes.Equal(key.Digest(), r.Record.Key.Digest()) {
						Expect(r.Record.Key.Value()).To(Equal(key.Value()))
						Expect(r.Record.Bins).To(Equal(rec.Bins))
					}
				}
			})

			It("must send key on Touch operations", func() {
				key, err := as.NewKey(ns, set, randString(50))
				Expect(err).ToNot(HaveOccurred())

				ops1 := []*as.Operation{
					as.GetOp(),
					as.PutOp(bin2),
				}

				wpolicy := as.NewWritePolicy(0, 0)
				wpolicy.SendKey = false
				rec, err = client.Operate(wpolicy, key, ops1...)
				Expect(err).ToNot(HaveOccurred())

				recordset, err := client.ScanAll(nil, key.Namespace(), key.SetName())
				Expect(err).ToNot(HaveOccurred())

				// make sure the key is not saved
				for r := range recordset.Results() {
					Expect(r.Err).ToNot(HaveOccurred())
					if bytes.Equal(key.Digest(), r.Record.Key.Digest()) {
						Expect(r.Record.Key.Value()).To(BeNil())
					}
				}

				ops2 := []*as.Operation{
					as.GetOp(),
					as.TouchOp(),
				}
				wpolicy.SendKey = true
				rec, err = client.Operate(wpolicy, key, ops2...)
				Expect(err).ToNot(HaveOccurred())

				recordset, err = client.ScanAll(nil, key.Namespace(), key.SetName())
				Expect(err).ToNot(HaveOccurred())

				// make sure the
				for r := range recordset.Results() {
					Expect(r.Err).ToNot(HaveOccurred())
					if bytes.Equal(key.Digest(), r.Record.Key.Digest()) {
						Expect(r.Record.Key.Value()).To(Equal(key.Value()))
						Expect(r.Record.Bins).To(Equal(rec.Bins))
					}
				}
			})

			It("must apply all operations, and result should match expectation", func() {
				key, err := as.NewKey(ns, set, randString(50))
				Expect(err).ToNot(HaveOccurred())

				ops1 := []*as.Operation{
					as.PutOp(bin1),
					as.PutOp(bin2),
					as.GetOp(),
				}

				rec, err = client.Operate(nil, key, ops1...)
				Expect(err).ToNot(HaveOccurred())

				Expect(rec.Bins[bin1.Name]).To(Equal(bin1.Value.GetObject().(int)))
				Expect(rec.Bins[bin2.Name]).To(Equal(bin2.Value.GetObject().(string)))
				Expect(rec.Generation).To(Equal(uint32(1)))

				ops2 := []*as.Operation{
					as.AddOp(bin1),    // double the value of the bin
					as.AppendOp(bin2), // with itself
					as.GetOp(),
				}

				rec, err = client.Operate(nil, key, ops2...)
				Expect(err).ToNot(HaveOccurred())

				Expect(rec.Bins[bin1.Name]).To(Equal(bin1.Value.GetObject().(int) * 2))
				Expect(rec.Bins[bin2.Name]).To(Equal(strings.Repeat(bin2.Value.GetObject().(string), 2)))
				Expect(rec.Generation).To(Equal(uint32(2)))

				ops3 := []*as.Operation{
					as.AddOp(bin1),
					as.PrependOp(bin2),
					as.TouchOp(),
					as.GetOp(),
				}

				rec, err = client.Operate(nil, key, ops3...)
				Expect(err).ToNot(HaveOccurred())

				Expect(rec.Bins[bin1.Name]).To(Equal(bin1.Value.GetObject().(int) * 3))
				Expect(rec.Bins[bin2.Name]).To(Equal(strings.Repeat(bin2.Value.GetObject().(string), 3)))
				Expect(rec.Generation).To(Equal(uint32(3)))

				ops4 := []*as.Operation{
					as.TouchOp(),
					as.GetHeaderOp(),
				}

				rec, err = client.Operate(nil, key, ops4...)
				Expect(err).ToNot(HaveOccurred())

				Expect(rec.Generation).To(Equal(uint32(4)))
				Expect(len(rec.Bins)).To(Equal(0))

				// GetOp should override GetHEaderOp
				ops5 := []*as.Operation{
					as.GetOp(),
					as.GetHeaderOp(),
				}

				rec, err = client.Operate(nil, key, ops5...)
				Expect(err).ToNot(HaveOccurred())

				Expect(rec.Generation).To(Equal(uint32(4)))
				Expect(len(rec.Bins)).To(Equal(2))
			})

			It("must re-apply the same operations, and result should match expectation", func() {
				const listSize = 10
				const cdtBinName = "cdtBin"

				// First Part: For CDTs
				list := []interface{}{}
				opAppend := as.ListAppendOp(cdtBinName, 1)
				for i := 1; i <= listSize; i++ {
					list = append(list, i)

					sz, err := client.Operate(wpolicy, key, opAppend)
					Expect(err).ToNot(HaveOccurred())
					Expect(sz.Bins[cdtBinName]).To(Equal(i))
				}

				op := as.ListGetOp(cdtBinName, -1)
				cdtListRes, err := client.Operate(wpolicy, key, op)
				Expect(err).ToNot(HaveOccurred())
				Expect(cdtListRes.Bins[cdtBinName]).To(Equal(1))

				cdtListRes, err = client.Operate(wpolicy, key, op)
				Expect(err).ToNot(HaveOccurred())
				Expect(cdtListRes.Bins[cdtBinName]).To(Equal(1))

				// Second Part: For other normal Ops
				bin1 := as.NewBin("Aerospike1", 1)
				bin2 := as.NewBin("Aerospike2", "a")

				key, err := as.NewKey(ns, set, randString(50))
				Expect(err).ToNot(HaveOccurred())

				ops1 := []*as.Operation{
					as.PutOp(bin1),
					as.PutOp(bin2),
					as.GetOp(),
				}

				rec, err = client.Operate(nil, key, ops1...)
				Expect(err).ToNot(HaveOccurred())

				Expect(rec.Bins[bin1.Name]).To(Equal(bin1.Value.GetObject().(int)))
				Expect(rec.Bins[bin2.Name]).To(Equal(bin2.Value.GetObject().(string)))
				Expect(rec.Generation).To(Equal(uint32(1)))

				ops2 := []*as.Operation{
					as.AddOp(bin1),
					as.AppendOp(bin2),
					as.GetOp(),
				}

				rec, err = client.Operate(nil, key, ops2...)
				Expect(err).ToNot(HaveOccurred())

				Expect(rec.Bins[bin1.Name]).To(Equal(bin1.Value.GetObject().(int) + 1))
				Expect(rec.Bins[bin2.Name]).To(Equal(bin2.Value.GetObject().(string) + "a"))
				Expect(rec.Generation).To(Equal(uint32(2)))

				rec, err = client.Operate(nil, key, ops2...)
				Expect(err).ToNot(HaveOccurred())

				Expect(rec.Bins[bin1.Name]).To(Equal(bin1.Value.GetObject().(int) + 2))
				Expect(rec.Bins[bin2.Name]).To(Equal(bin2.Value.GetObject().(string) + "aa"))
				Expect(rec.Generation).To(Equal(uint32(3)))

			})

		}) // GetHeader context

	})
})<|MERGE_RESOLUTION|>--- conflicted
+++ resolved
@@ -118,18 +118,11 @@
 		var err error
 		var ns = "test"
 		var set = randString(50)
-<<<<<<< HEAD
 		var key *as.Key
 		var wpolicy = as.NewWritePolicy(0, 0)
 		var rpolicy = as.NewPolicy()
+		var bpolicy = as.NewBatchPolicy()
 		var rec *as.Record
-=======
-		var key *Key
-		var wpolicy = NewWritePolicy(0, 0)
-		var rpolicy = NewPolicy()
-		var bpolicy = NewBatchPolicy()
-		var rec *Record
->>>>>>> 72961e5e
 
 		if *useReplicas {
 			rpolicy.ReplicaPolicy = as.MASTER_PROLES
@@ -848,13 +841,8 @@
 			BeforeEach(func() {
 			})
 
-<<<<<<< HEAD
 			It("must return the records with same ordering as keys", func() {
 				binRedundant := as.NewBin("Redundant", "Redundant")
-=======
-			It("must return the records with same ordering as keys1", func() {
-				binRedundant := NewBin("Redundant", "Redundant")
->>>>>>> 72961e5e
 
 				var records []*as.Record
 				type existence struct {
@@ -890,9 +878,9 @@
 					}
 				}
 
-				brecords := make([]*BatchRead, len(keys))
+				brecords := make([]*as.BatchRead, len(keys))
 				for i := range keys {
-					brecords[i] = &BatchRead{
+					brecords[i] = &as.BatchRead{
 						Key:         keys[i],
 						ReadAllBins: true,
 					}
