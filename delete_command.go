--- conflicted
+++ resolved
@@ -110,8 +110,7 @@
 }
 
 func (cmd *deleteCommand) Execute() Error {
-<<<<<<< HEAD
-	return cmd.execute(cmd, false)
+	return cmd.execute(cmd)
 }
 
 func (cmd *deleteCommand) ExecuteGRPC(clnt *ProxyClient) Error {
@@ -154,7 +153,4 @@
 	}
 
 	return nil
-=======
-	return cmd.execute(cmd)
->>>>>>> 2f84c647
 }