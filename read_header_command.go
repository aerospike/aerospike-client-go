// Copyright 2014-2022 Aerospike, Inc.
//
// Licensed under the Apache License, Version 2.0 (the "License");
// you may not use this file except in compliance with the License.
// You may obtain a copy of the License at
//
// http://www.apache.org/licenses/LICENSE-2.0
//
// Unless required by applicable law or agreed to in writing, software
// distributed under the License is distributed on an "AS IS" BASIS,
// WITHOUT WARRANTIES OR CONDITIONS OF ANY KIND, either express or implied.
// See the License for the specific language governing permissions and
// limitations under the License.

package aerospike

import (
	"math/rand"

	kvs "github.com/aerospike/aerospike-client-go/v6/proto/kvs"
	"github.com/aerospike/aerospike-client-go/v6/types"

	Buffer "github.com/aerospike/aerospike-client-go/v6/utils/buffer"
)

type readHeaderCommand struct {
	singleCommand

	policy *BasePolicy
	record *Record
}

func newReadHeaderCommand(cluster *Cluster, policy *BasePolicy, key *Key) (readHeaderCommand, Error) {
	var err Error
	var partition *Partition
	if cluster != nil {
		partition, err = PartitionForRead(cluster, policy, key)
		if err != nil {
			return readHeaderCommand{}, err
		}
	}

	newReadHeaderCmd := readHeaderCommand{
		singleCommand: newSingleCommand(cluster, key, partition),
		policy:        policy,
	}

	return newReadHeaderCmd, nil
}

func (cmd *readHeaderCommand) getPolicy(ifc command) Policy {
	return cmd.policy
}

func (cmd *readHeaderCommand) writeBuffer(ifc command) Error {
	return cmd.setReadHeader(cmd.policy, cmd.key)
}

func (cmd *readHeaderCommand) getNode(ifc command) (*Node, Error) {
	return cmd.partition.GetNodeRead(cmd.cluster)
}

func (cmd *readHeaderCommand) prepareRetry(ifc command, isTimeout bool) bool {
	cmd.partition.PrepareRetryRead(isTimeout)
	return true
}

func (cmd *readHeaderCommand) parseResult(ifc command, conn *Connection) Error {
	// Read header.
	if _, err := conn.Read(cmd.dataBuffer, int(_MSG_TOTAL_HEADER_SIZE)); err != nil {
		return err
	}

	header := Buffer.BytesToInt64(cmd.dataBuffer, 0)

	// Validate header to make sure we are at the beginning of a message
	if err := cmd.validateHeader(header); err != nil {
		return err
	}

	resultCode := cmd.dataBuffer[13] & 0xFF

	if resultCode == 0 {
		generation := Buffer.BytesToUint32(cmd.dataBuffer, 14)
		expiration := types.TTL(Buffer.BytesToUint32(cmd.dataBuffer, 18))
		cmd.record = newRecord(cmd.node, cmd.key, nil, generation, expiration)
	} else {
		if types.ResultCode(resultCode) == types.KEY_NOT_FOUND_ERROR {
			cmd.record = nil
		} else if types.ResultCode(resultCode) == types.FILTERED_OUT {
			return ErrFilteredOut.err()
		} else {
			return newError(types.ResultCode(resultCode))
		}
	}
	return cmd.emptySocket(conn)
}

func (cmd *readHeaderCommand) GetRecord() *Record {
	return cmd.record
}

func (cmd *readHeaderCommand) Execute() Error {
<<<<<<< HEAD
	return cmd.execute(cmd, true)
}

func (cmd *readHeaderCommand) ExecuteGRPC(clnt *ProxyClient) Error {
	err := cmd.prepareBuffer(cmd, cmd.policy.deadline())
	if err != nil {
		return err
	}

	req := kvs.AerospikeRequestPayload{
		Id:         rand.Uint32(),
		Iteration:  1,
		Payload:    cmd.dataBuffer[:cmd.dataOffset],
		ReadPolicy: cmd.policy.grpc(),
	}

	conn, err := clnt.grpcConn()
	if err != nil {
		return err
	}

	client := kvs.NewKVSClient(conn)

	ctx := cmd.policy.grpcDeadlineContext()

	res, gerr := client.GetHeader(ctx, &req)
	if gerr != nil {
		return newGrpcError(gerr, gerr.Error())
	}

	defer clnt.returnGrpcConnToPool(conn)

	if res.Status != 0 {
		return newGrpcStatusError(res)
	}

	cmd.conn = newGrpcFakeConnection(res.Payload, nil)
	err = cmd.parseResult(cmd, cmd.conn)
	if err != nil {
		return err
	}

	return nil
=======
	return cmd.execute(cmd)
>>>>>>> 2f84c647
}<|MERGE_RESOLUTION|>--- conflicted
+++ resolved
@@ -101,8 +101,7 @@
 }
 
 func (cmd *readHeaderCommand) Execute() Error {
-<<<<<<< HEAD
-	return cmd.execute(cmd, true)
+	return cmd.execute(cmd)
 }
 
 func (cmd *readHeaderCommand) ExecuteGRPC(clnt *ProxyClient) Error {
@@ -145,7 +144,4 @@
 	}
 
 	return nil
-=======
-	return cmd.execute(cmd)
->>>>>>> 2f84c647
 }