--- conflicted
+++ resolved
@@ -26,20 +26,11 @@
 	Err    error
 }
 
-<<<<<<< HEAD
 // Objectset encapsulates the result of Scan and Query commands.
 type objectset struct {
 	// a reference to the object channel to close on end signal
 	objChan reflect.Value
 
-=======
-// Recordset encapsulates the result of Scan and Query commands.
-type Recordset struct {
-	// Records is a channel on which the resulting records will be sent back.
-	// NOTE: Do not use Records directly. Range on channel returned by Results() instead.
-	// This field is deprecated and will be unexported in the future
-	Records chan *Record
->>>>>>> 03b9fa27
 	// Errors is a channel on which all errors will be sent back.
 	// NOTE: Do not use Errors directly. Range on channel returned by Results() instead.
 	// This field is deprecated and will be unexported in the future
