// Copyright 2014-2022 Aerospike, Inc.
//
// Licensed under the Apache License, Version 2.0 (the "License");
// you may not use this file except in compliance with the License.
// You may obtain a copy of the License at
//
// http://www.apache.org/licenses/LICENSE-2.0
//
// Unless required by applicable law or agreed to in writing, software
// distributed under the License is distributed on an "AS IS" BASIS,
// WITHOUT WARRANTIES OR CONDITIONS OF ANY KIND, either express or implied.
// See the License for the specific language governing permissions and
// limitations under the License.

package aerospike

import (
	"math/rand"

	kvs "github.com/aerospike/aerospike-client-go/v6/proto/kvs"
	"github.com/aerospike/aerospike-client-go/v6/types"
	Buffer "github.com/aerospike/aerospike-client-go/v6/utils/buffer"
)

type serverCommand struct {
	queryCommand
}

func newServerCommand(node *Node, policy *QueryPolicy, writePolicy *WritePolicy, statement *Statement, taskId uint64, operations []*Operation) *serverCommand {
	return &serverCommand{
		queryCommand: *newQueryCommand(node, policy, writePolicy, statement, operations, nil),
	}
}

func (cmd *serverCommand) writeBuffer(ifc command) (err Error) {
	return cmd.setQuery(cmd.policy, cmd.writePolicy, cmd.statement, cmd.statement.TaskId, cmd.operations, cmd.writePolicy != nil, nil)
}

func (cmd *serverCommand) parseRecordResults(ifc command, receiveSize int) (bool, Error) {
	// Server commands (Query/Execute UDF) should only send back a return code.
	// Keep parsing logic to empty socket buffer just in case server does
	// send records back.
	cmd.dataOffset = 0
	var bval int64

	for cmd.dataOffset < receiveSize {
		if err := cmd.readBytes(int(_MSG_REMAINING_HEADER_SIZE)); err != nil {
			return false, err
		}
		resultCode := types.ResultCode(cmd.dataBuffer[5] & 0xFF)

		if resultCode != 0 {
			if resultCode == types.KEY_NOT_FOUND_ERROR {
				return false, nil
			}
			return false, newError(resultCode)
		}

		info3 := int(cmd.dataBuffer[3])

		// If cmd is the end marker of the response, do not proceed further
		if (info3 & _INFO3_LAST) == _INFO3_LAST {
			return false, nil
		}

		fieldCount := int(Buffer.BytesToUint16(cmd.dataBuffer, 18))
		opCount := int(Buffer.BytesToUint16(cmd.dataBuffer, 20))

		if _, err := cmd.parseKey(fieldCount, &bval); err != nil {
			return false, err
		}

		for i := 0; i < opCount; i++ {
			if err := cmd.readBytes(8); err != nil {
				return false, err
			}
			opSize := int(Buffer.BytesToUint32(cmd.dataBuffer, 0))
			nameSize := int(cmd.dataBuffer[7])

			if err := cmd.readBytes(nameSize); err != nil {
				return false, err
			}

			particleBytesSize := opSize - (4 + nameSize)
			if err := cmd.readBytes(particleBytesSize); err != nil {
				return false, err
			}
		}
	}
	return true, nil
}

func (cmd *serverCommand) isRead() bool {
	return true
}

func (cmd *serverCommand) Execute() Error {
<<<<<<< HEAD
	return cmd.execute(cmd, false)
}

func (cmd *serverCommand) ExecuteGRPC(clnt *ProxyClient) Error {
	err := cmd.prepareBuffer(cmd, cmd.policy.deadline())
	if err != nil {
		return err
	}

	execReq := &kvs.BackgroundExecuteRequest{
		Statement:   cmd.statement.grpc(cmd.policy, cmd.operations),
		WritePolicy: cmd.writePolicy.grpc_exec(),
	}

	req := kvs.AerospikeRequestPayload{
		Id:                       rand.Uint32(),
		Iteration:                1,
		Payload:                  cmd.dataBuffer[:cmd.dataOffset],
		BackgroundExecuteRequest: execReq,
	}

	conn, err := clnt.grpcConn()
	if err != nil {
		return err
	}

	client := kvs.NewQueryClient(conn)

	ctx := cmd.policy.grpcDeadlineContext()

	streamRes, gerr := client.BackgroundExecute(ctx, &req)
	if gerr != nil {
		return newGrpcError(gerr, gerr.Error())
	}

	readCallback := func() ([]byte, Error) {
		res, gerr := streamRes.Recv()
		if gerr != nil {
			e := newGrpcError(gerr)
			return nil, e
		}

		if res.Status != 0 {
			e := newGrpcStatusError(res)
			return res.Payload, e
		}

		if !res.HasNext {
			return nil, errGRPCStreamEnd
		}

		return res.Payload, nil
	}

	cmd.conn = newGrpcFakeConnection(nil, readCallback)
	err = cmd.parseResult(cmd, cmd.conn)
	if err != nil && err != errGRPCStreamEnd {
		return err
	}

	clnt.returnGrpcConnToPool(conn)

	return nil
=======
	return cmd.execute(cmd)
>>>>>>> 2f84c647
}<|MERGE_RESOLUTION|>--- conflicted
+++ resolved
@@ -95,8 +95,7 @@
 }
 
 func (cmd *serverCommand) Execute() Error {
-<<<<<<< HEAD
-	return cmd.execute(cmd, false)
+	return cmd.execute(cmd)
 }
 
 func (cmd *serverCommand) ExecuteGRPC(clnt *ProxyClient) Error {
@@ -159,7 +158,4 @@
 	clnt.returnGrpcConnToPool(conn)
 
 	return nil
-=======
-	return cmd.execute(cmd)
->>>>>>> 2f84c647
 }