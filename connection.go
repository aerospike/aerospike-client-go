--- conflicted
+++ resolved
@@ -257,7 +257,7 @@
 
 		if ctn.node != nil {
 			ctn.node.incrErrorCount()
-			atomic.AddInt64(&ctn.node.stats.ConnectionsFailed, 1)
+			ctn.node.stats.ConnectionsFailed.IncrementAndGet()
 		}
 
 		ctn.Close()
@@ -269,7 +269,6 @@
 	return ctn.grpcRead(buf, length)
 }
 
-<<<<<<< HEAD
 // Reads the grpc payload
 func (ctn *Connection) grpcRead(buf []byte, length int) (int, Error) {
 	// if there is no payload set, ask for the next chunk
@@ -283,11 +282,6 @@
 		} else {
 			return 0, errToAerospikeErr(ctn, io.EOF)
 		}
-=======
-	if ctn.node != nil {
-		ctn.node.incrErrorCount()
-		ctn.node.stats.ConnectionsFailed.IncrementAndGet()
->>>>>>> c69592e4
 	}
 
 	// if there are not enough bytes in the payload
@@ -310,6 +304,7 @@
 		ctn.grpcPayload = nil
 		ctn.grpcPos = 0
 	}
+
 	return length, nil
 }
 
