// Copyright 2014-2021 Aerospike, Inc.
//
// Licensed under the Apache License, Version 2.0 (the "License");
// you may not use this file except in compliance with the License.
// You may obtain a copy of the License at
//
// http://www.apache.org/licenses/LICENSE-2.0
//
// Unless required by applicable law or agreed to in writing, software
// distributed under the License is distributed on an "AS IS" BASIS,
// WITHOUT WARRANTIES OR CONDITIONS OF ANY KIND, either express or implied.
// See the License for the specific language governing permissions and
// limitations under the License.

package aerospike

import (
	"compress/zlib"
	"crypto/tls"
	"io"
	"net"
	"runtime"
	"strconv"
	"sync"
	"sync/atomic"
	"time"

	"github.com/aerospike/aerospike-client-go/logger"
	"github.com/aerospike/aerospike-client-go/types"
)

// DefaultBufferSize specifies the initial size of the connection buffer when it is created.
// If not big enough (as big as the average record), it will be reallocated to size again
// which will be more expensive.
var DefaultBufferSize = 64 * 1024 // 64 KiB

// bufPool reuses the data buffers to remove pressure from
// the allocator and the GC during connection churns.
var bufPool = sync.Pool{
	New: func() interface{} {
		return make([]byte, DefaultBufferSize)
	},
}

// Connection represents a connection with a timeout.
type Connection struct {
	node *Node

	// timeouts
	socketTimeout time.Duration
	deadline      time.Time

	// duration after which connection is considered idle
	idleTimeout  time.Duration
	idleDeadline time.Time

	// connection object
	conn net.Conn

	// to avoid having a buffer pool and contention
	dataBuffer []byte

	compressed bool
	inflater   io.ReadCloser
	// inflater may consume more bytes than required.
	// LimitReader is used to avoid that problem.
	limitReader *io.LimitedReader

	closer sync.Once
}

// makes sure that the connection is closed eventually, even if it is not consumed
func connectionFinalizer(c *Connection) {
	c.Close()
}

// errToAerospikeErr will convert golang's net and io errors into *AerospikeError
// If the errors is nil, nil be returned. If conn is not nil, its node value
// will be set for the error.
func errToAerospikeErr(conn *Connection, err error) (aerr Error) {
	if err == nil {
		return nil
	}

	if terr, ok := err.(net.Error); ok {
		if terr.Timeout() {
			aerr = newErrorAndWrap(err, types.TIMEOUT)
		} else {
			aerr = newErrorAndWrap(err, types.NETWORK_ERROR)
		}
	} else {
		aerr = newErrorAndWrap(err, types.NETWORK_ERROR)
	}

	// set node if exists
	if conn != nil {
		aerr.setNode(conn.node)
	}

	return aerr
}

// newConnection creates a connection on the network and returns the pointer
// A minimum timeout of 2 seconds will always be applied.
// If the connection is not established in the specified timeout,
// an error will be returned
func newConnection(address string, timeout time.Duration) (*Connection, Error) {
	newConn := &Connection{dataBuffer: bufPool.Get().([]byte)}
	runtime.SetFinalizer(newConn, connectionFinalizer)

	// don't wait indefinitely
	if timeout == 0 {
		timeout = 5 * time.Second
	}

	conn, err := net.DialTimeout("tcp", address, timeout)
	if err != nil {
		logger.Logger.Debug("Connection to address `%s` failed to establish with error: %s", address, err.Error())
		return nil, errToAerospikeErr(nil, err)
	}
	newConn.conn = conn
	newConn.limitReader = &io.LimitedReader{R: conn, N: 0}

	// set timeout at the last possible moment
	if err := newConn.SetTimeout(time.Now().Add(timeout), timeout); err != nil {
		newConn.Close()
		return nil, err
	}

	return newConn, nil
}

// NewConnection creates a TLS connection on the network and returns the pointer.
// A minimum timeout of 2 seconds will always be applied.
// If the connection is not established in the specified timeout,
// an error will be returned
func NewConnection(policy *ClientPolicy, host *Host) (*Connection, Error) {
	address := net.JoinHostPort(host.Name, strconv.Itoa(host.Port))
	conn, err := newConnection(address, policy.Timeout)
	if err != nil {
		return nil, err
	}

	if policy.TlsConfig == nil {
		return conn, nil
	}

	// Use version dependent clone function to clone the config
	tlsConfig := cloneTLSConfig(policy.TlsConfig)
	tlsConfig.ServerName = host.TLSName

	sconn := tls.Client(conn.conn, tlsConfig)
	if err := sconn.Handshake(); err != nil {
<<<<<<< HEAD
		nerr := newWrapNetworkError(err)
=======
>>>>>>> b6b0eb4b
		if cerr := sconn.Close(); cerr != nil {
			logger.Logger.Debug("Closing connection after handshake error failed: %s", cerr.Error())
			nerr = chainErrors(newWrapNetworkError(cerr), nerr)
		}
		return nil, nerr
	}

	if host.TLSName != "" && !tlsConfig.InsecureSkipVerify {
		if err := sconn.VerifyHostname(host.TLSName); err != nil {
<<<<<<< HEAD
			nerr := newWrapNetworkError(err)
			if cerr := sconn.Close(); err != nil {
=======
			if cerr := sconn.Close(); cerr != nil {
>>>>>>> b6b0eb4b
				logger.Logger.Debug("Closing connection after VerifyHostName error failed: %s", cerr.Error())
				nerr = chainErrors(newWrapNetworkError(cerr), nerr)
			}
			logger.Logger.Error("Connection to address `%s` failed to establish with error: %s", address, err.Error())
			return nil, nerr
		}
	}

	conn.conn = sconn
	return conn, nil
}

// Write writes the slice to the connection buffer.
func (ctn *Connection) Write(buf []byte) (total int, aerr Error) {
	// make sure all bytes are written
	// Don't worry about the loop, timeout has been set elsewhere
	if err := ctn.updateDeadline(); err != nil {
		aerr = errToAerospikeErr(ctn, err)
	}

	if total, err := ctn.conn.Write(buf); err == nil {
		return total, nil
	} else {
		// If all bytes are written, ignore any potential error
		// The error will bubble up on the next network io if it matters.
		if total == len(buf) {
			return total, nil
		}

		aerr = errToAerospikeErr(ctn, err)
	}

	if ctn.node != nil {
		ctn.node.incrErrorCount()
		atomic.AddInt64(&ctn.node.stats.ConnectionsFailed, 1)
	}

	ctn.Close()

	return total, aerr
}

// Read reads from connection buffer to the provided slice.
func (ctn *Connection) Read(buf []byte, length int) (total int, aerr Error) {
	var err error

	// if all bytes are not read, retry until successful
	// Don't worry about the loop; we've already set the timeout elsewhere
	for total < length {
		var r int
		if err = ctn.updateDeadline(); err != nil {
			break
		}

		if !ctn.compressed {
			r, err = ctn.conn.Read(buf[total:length])
		} else {
			r, err = ctn.inflater.Read(buf[total:length])
			if err == io.EOF && total+r == length {
				ctn.compressed = false
				err = ctn.inflater.Close()
			}
		}
		total += r
		if err != nil {
			break
		}
	}

	if total == length {
		// If all required bytes are read, ignore any potential error.
		// The error will bubble up on the next network io if it matters.
		return total, nil
	}

	if ctn.node != nil {
		ctn.node.incrErrorCount()
		atomic.AddInt64(&ctn.node.stats.ConnectionsFailed, 1)
	}

	ctn.Close()

	return total, errToAerospikeErr(ctn, err)
}

// IsConnected returns true if the connection is not closed yet.
func (ctn *Connection) IsConnected() bool {
	return ctn.conn != nil
}

// updateDeadline sets connection timeout for both read and write operations.
// this function is called before each read and write operation. If deadline has passed,
// the function will return a TIMEOUT error.
func (ctn *Connection) updateDeadline() Error {
	now := time.Now()
	var socketDeadline time.Time
	if ctn.deadline.IsZero() {
		if ctn.socketTimeout > 0 {
			socketDeadline = now.Add(ctn.socketTimeout)
		}
	} else {
		if now.After(ctn.deadline) {
			return newError(types.TIMEOUT)
		}
		if ctn.socketTimeout == 0 {
			socketDeadline = ctn.deadline
		} else {
			tDeadline := now.Add(ctn.socketTimeout)
			if tDeadline.After(ctn.deadline) {
				socketDeadline = ctn.deadline
			} else {
				socketDeadline = tDeadline
			}
		}

		// floor to a millisecond to avoid too short timeouts
		if socketDeadline.Sub(now) < time.Millisecond {
			socketDeadline = now.Add(time.Millisecond)
		}
	}

	if err := ctn.conn.SetDeadline(socketDeadline); err != nil {
		if ctn.node != nil {
			atomic.AddInt64(&ctn.node.stats.ConnectionsFailed, 1)
		}
		return errToAerospikeErr(ctn, err)
	}

	return nil
}

// SetTimeout sets connection timeout for both read and write operations.
func (ctn *Connection) SetTimeout(deadline time.Time, socketTimeout time.Duration) Error {
	ctn.deadline = deadline
	ctn.socketTimeout = socketTimeout

	return nil
}

// Close closes the connection
func (ctn *Connection) Close() {
	ctn.closer.Do(func() {
		if ctn != nil && ctn.conn != nil {
			// deregister
			if ctn.node != nil {
				ctn.node.connectionCount.DecrementAndGet()
				atomic.AddInt64(&ctn.node.stats.ConnectionsClosed, 1)
			}

			if err := ctn.conn.Close(); err != nil {
				logger.Logger.Warn(err.Error())
			}
			ctn.conn = nil

			// put the data buffer back in the pool in case it gets used again
			if len(ctn.dataBuffer) >= DefaultBufferSize && len(ctn.dataBuffer) <= MaxBufferSize {
				bufPool.Put(ctn.dataBuffer)
			}

			ctn.dataBuffer = nil
			ctn.node = nil
		}
	})
}

// Authenticate will send authentication information to the server.
// Notice: This method does not support external authentication mechanisms like LDAP.
// This method is deprecated and will be removed in the future.
func (ctn *Connection) Authenticate(user string, password string) Error {
	// need to authenticate
	if user != "" {
		hashedPass, err := hashPassword(password)
		if err != nil {
			return err
		}

		return ctn.authenticateFast(user, hashedPass)
	}
	return nil
}

// authenticateFast will send authentication information to the server.
func (ctn *Connection) authenticateFast(user string, hashedPass []byte) Error {
	// need to authenticate
	if len(user) > 0 {
		command := newLoginCommand(ctn.dataBuffer)
		if err := command.authenticateInternal(ctn, user, hashedPass); err != nil {
			if ctn.node != nil {
				atomic.AddInt64(&ctn.node.stats.ConnectionsFailed, 1)
			}
			// Socket not authenticated. Do not put back into pool.
			ctn.Close()
			return err
		}
	}
	return nil
}

// Login will send authentication information to the server.
func (ctn *Connection) login(policy *ClientPolicy, hashedPassword []byte, sessionToken []byte) Error {
	// need to authenticate
	if policy.RequiresAuthentication() {
		switch policy.AuthMode {
		case AuthModeExternal:
			var err error
			command := newLoginCommand(ctn.dataBuffer)
			if sessionToken == nil {
				err = command.login(policy, ctn, hashedPassword)
			} else {
				err = command.authenticateViaToken(policy, ctn, sessionToken)
			}

			if err != nil {
				if ctn.node != nil {
					atomic.AddInt64(&ctn.node.stats.ConnectionsFailed, 1)
				}
				// Socket not authenticated. Do not put back into pool.
				ctn.Close()
				return errToAerospikeErr(ctn, err)
			}

			if ctn.node != nil && command.SessionToken != nil {
				ctn.node._sessionToken.Store(command.SessionToken)
				ctn.node._sessionExpiration.Store(command.SessionExpiration)
			}

			return nil

		case AuthModeInternal:
			return ctn.authenticateFast(policy.User, hashedPassword)
		}
	}

	return nil
}

// Login will send authentication information to the server.
// This function is provided for using the connection in conjunction with external libraries.
// The password will be hashed everytime, which is a slow operation.
func (ctn *Connection) Login(policy *ClientPolicy) Error {
	if !policy.RequiresAuthentication() {
		return nil
	}

	hashedPassword, err := hashPassword(policy.Password)
	if err != nil {
		return err
	}

	return ctn.login(policy, hashedPassword, nil)
}

// setIdleTimeout sets the idle timeout for the connection.
func (ctn *Connection) setIdleTimeout(timeout time.Duration) {
	ctn.idleTimeout = timeout
}

// isIdle returns true if the connection has reached the idle deadline.
func (ctn *Connection) isIdle() bool {
	return ctn.idleTimeout > 0 && time.Now().After(ctn.idleDeadline)
}

// refresh extends the idle deadline of the connection.
func (ctn *Connection) refresh() {
	ctn.idleDeadline = time.Now().Add(ctn.idleTimeout)
	if ctn.inflater != nil {
		ctn.inflater.Close()
	}
	ctn.compressed = false
	ctn.inflater = nil
}

// initInflater sets up the zlib inflater to read compressed data from the connection
func (ctn *Connection) initInflater(enabled bool, length int) Error {
	ctn.compressed = enabled
	ctn.inflater = nil
	if ctn.compressed {
		ctn.limitReader.N = int64(length)
		r, err := zlib.NewReader(ctn.limitReader)
		if err != nil {
			return newCommonError(err)
		}
		ctn.inflater = r
	}
	return nil
}

// KeepConnection decides if a connection should be kept
// based on the error type.
func KeepConnection(err Error) bool {
	return !err.Matches(types.QUERY_TERMINATED,
		types.SCAN_TERMINATED,
		types.PARSE_ERROR,
		types.SERIALIZE_ERROR,
		types.SERVER_NOT_AVAILABLE,
		types.SCAN_ABORT,
		types.QUERY_ABORTED,

		types.INVALID_NODE_ERROR,
		types.SERVER_MEM_ERROR,
		types.TIMEOUT,
		types.INDEX_OOM,
		types.QUERY_TIMEOUT)
}<|MERGE_RESOLUTION|>--- conflicted
+++ resolved
@@ -151,10 +151,7 @@
 
 	sconn := tls.Client(conn.conn, tlsConfig)
 	if err := sconn.Handshake(); err != nil {
-<<<<<<< HEAD
 		nerr := newWrapNetworkError(err)
-=======
->>>>>>> b6b0eb4b
 		if cerr := sconn.Close(); cerr != nil {
 			logger.Logger.Debug("Closing connection after handshake error failed: %s", cerr.Error())
 			nerr = chainErrors(newWrapNetworkError(cerr), nerr)
@@ -164,12 +161,8 @@
 
 	if host.TLSName != "" && !tlsConfig.InsecureSkipVerify {
 		if err := sconn.VerifyHostname(host.TLSName); err != nil {
-<<<<<<< HEAD
 			nerr := newWrapNetworkError(err)
-			if cerr := sconn.Close(); err != nil {
-=======
 			if cerr := sconn.Close(); cerr != nil {
->>>>>>> b6b0eb4b
 				logger.Logger.Debug("Closing connection after VerifyHostName error failed: %s", cerr.Error())
 				nerr = chainErrors(newWrapNetworkError(cerr), nerr)
 			}
