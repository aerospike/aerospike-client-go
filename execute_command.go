--- conflicted
+++ resolved
@@ -79,8 +79,7 @@
 }
 
 func (cmd *executeCommand) Execute() Error {
-<<<<<<< HEAD
-	return cmd.execute(cmd, false)
+	return cmd.execute(cmd)
 }
 
 func (cmd *executeCommand) ExecuteGRPC(clnt *ProxyClient) Error {
@@ -123,7 +122,4 @@
 	}
 
 	return nil
-=======
-	return cmd.execute(cmd)
->>>>>>> 2f84c647
 }