--- conflicted
+++ resolved
@@ -265,8 +265,7 @@
 }
 
 func (cmd *readCommand) Execute() Error {
-<<<<<<< HEAD
-	return cmd.execute(cmd, true)
+	return cmd.execute(cmd)
 }
 
 func (cmd *readCommand) ExecuteGRPC(clnt *ProxyClient) Error {
@@ -309,7 +308,4 @@
 	}
 
 	return nil
-=======
-	return cmd.execute(cmd)
->>>>>>> 2f84c647
 }